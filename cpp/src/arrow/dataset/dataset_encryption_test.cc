--- conflicted
+++ resolved
@@ -179,14 +179,7 @@
   ASSERT_OK_AND_ASSIGN(auto file_system,
                        ::arrow::fs::internal::MockFileSystem::Make(mock_now, {}));
   // create filesystem
-<<<<<<< HEAD
   ASSERT_OK(file_system->CreateDir(std::string(kBaseDir)));
-=======
-  ASSERT_OK(file_system->CreateDir(""));
-
-  auto mock_fs =
-      internal::checked_pointer_cast<::arrow::fs::internal::MockFileSystem>(file_system);
->>>>>>> 515d64b1
 
   auto partition_schema = ::arrow::schema({::arrow::field("part", ::arrow::utf8())});
   auto partitioning =
@@ -340,14 +333,7 @@
   ASSERT_OK_AND_ASSIGN(auto file_system,
                        ::arrow::fs::internal::MockFileSystem::Make(mock_now, {}));
   // create filesystem
-<<<<<<< HEAD
   ASSERT_OK(file_system->CreateDir(std::string(kBaseDir)));
-=======
-  ASSERT_OK(file_system->CreateDir(""));
-
-  auto mock_fs =
-      internal::checked_pointer_cast<::arrow::fs::internal::MockFileSystem>(file_system);
->>>>>>> 515d64b1
 
   auto partition_schema = ::arrow::schema({::arrow::field("part", ::arrow::utf8())});
   auto partitioning =
