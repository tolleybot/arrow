# Licensed to the Apache Software Foundation (ASF) under one
# or more contributor license agreements.  See the NOTICE file
# distributed with this work for additional information
# regarding copyright ownership.  The ASF licenses this file
# to you under the Apache License, Version 2.0 (the
# "License"); you may not use this file except in compliance
# with the License.  You may obtain a copy of the License at
#
#   http://www.apache.org/licenses/LICENSE-2.0
#
# Unless required by applicable law or agreed to in writing,
# software distributed under the License is distributed on an
# "AS IS" BASIS, WITHOUT WARRANTIES OR CONDITIONS OF ANY
# KIND, either express or implied.  See the License for the
# specific language governing permissions and limitations
# under the License.

# cython: language_level = 3

"""Dataset support for Parquest file format."""

from cython.operator cimport dereference as deref

import os
import warnings

import pyarrow as pa
from pyarrow.lib cimport *
from pyarrow.lib import frombytes, tobytes
from pyarrow.includes.libarrow cimport *
from pyarrow.includes.libarrow_dataset cimport *
from pyarrow.includes.libarrow_dataset_parquet cimport *
from pyarrow._fs cimport FileSystem

from pyarrow._compute cimport Expression, _bind
from pyarrow._dataset cimport (
    _make_file_source,
    DatasetFactory,
    FileFormat,
    FileFragment,
    FileWriteOptions,
    Fragment,
    FragmentScanOptions,
    Partitioning,
    PartitioningFactory,
    WrittenFile
)


from pyarrow._parquet cimport (
    _create_writer_properties, _create_arrow_writer_properties,
    FileMetaData,
)

from pyarrow._parquet_encryption cimport *


cdef Expression _true = Expression._scalar(True)


ctypedef CParquetFileWriter* _CParquetFileWriterPtr

cdef class ParquetEncryptionConfig(_Weakrefable):
    cdef:
        shared_ptr[CParquetEncryptionConfig] c_config

    # Avoid mistakenly creating attributes
    __slots__ = ()

    def __cinit__(self, object crypto_factory, object kms_connection_config,
                  object encryption_config):

        cdef shared_ptr[CEncryptionConfiguration] c_encryption_config

        if encryption_config is None:
            raise ValueError(
                "encryption_config cannot be None")

        self.c_config.reset(new CParquetEncryptionConfig())

        c_encryption_config = pyarrow_unwrap_encryptionconfig(encryption_config)

        self.c_config.get().Setup(pyarrow_unwrap_cryptofactory(crypto_factory),
                                  pyarrow_unwrap_kmsconnectionconfig(
                                      kms_connection_config),
                                  c_encryption_config)

    @staticmethod
    cdef wrap(shared_ptr[CParquetEncryptionConfig] c_config):
        cdef ParquetEncryptionConfig python_config = ParquetEncryptionConfig.__new__(ParquetEncryptionConfig)
        python_config.c_config = c_config
        return python_config

    cdef shared_ptr[CParquetEncryptionConfig] unwrap(self):
        return self.c_config

cdef class ParquetDecryptionConfig(_Weakrefable):
    cdef:
        shared_ptr[CParquetDecryptionConfig] c_config

     # Avoid mistakingly creating attributes
    __slots__ = ()

    def __cinit__(self, object crypto_factory, object kms_connection_config,
                  object decryption_config):

        cdef shared_ptr[CDecryptionConfiguration] c_decryption_config

        if decryption_config is None:
            raise ValueError(
                "decryption_config cannot be None")

        self.c_config.reset(new CParquetDecryptionConfig())

        c_decryption_config = pyarrow_unwrap_decryptionconfig(decryption_config)

        self.c_config.get().Setup(pyarrow_unwrap_cryptofactory(crypto_factory),
                                  pyarrow_unwrap_kmsconnectionconfig(
                                      kms_connection_config),
                                  c_decryption_config)

    @staticmethod
    cdef wrap(shared_ptr[CParquetDecryptionConfig] c_config):
        cdef ParquetDecryptionConfig python_config = ParquetDecryptionConfig.__new__(ParquetDecryptionConfig)
        python_config.c_config = c_config
        return python_config

    cdef shared_ptr[CParquetDecryptionConfig] unwrap(self):
        return self.c_config

cdef class ParquetFileFormat(FileFormat):
    """
    FileFormat for Parquet

    Parameters
    ----------
    read_options : ParquetReadOptions
        Read options for the file.
    default_fragment_scan_options : ParquetFragmentScanOptions
        Scan Options for the file.
    **kwargs : dict
        Additional options for read option or scan option
    """

    cdef:
        CParquetFileFormat* parquet_format

    def __init__(self, read_options=None,
                 default_fragment_scan_options=None,
                 **kwargs):
        cdef:
            shared_ptr[CParquetFileFormat] wrapped
            CParquetFileFormatReaderOptions* options

        # Read/scan options
        read_options_args = {option: kwargs[option] for option in kwargs
                             if option in _PARQUET_READ_OPTIONS}
        scan_args = {option: kwargs[option] for option in kwargs
                     if option not in _PARQUET_READ_OPTIONS}
        if read_options and read_options_args:
            duplicates = ', '.join(sorted(read_options_args))
            raise ValueError(f'If `read_options` is given, '
                             f'cannot specify {duplicates}')
        if default_fragment_scan_options and scan_args:
            duplicates = ', '.join(sorted(scan_args))
            raise ValueError(f'If `default_fragment_scan_options` is given, '
                             f'cannot specify {duplicates}')

        if read_options is None:
            read_options = ParquetReadOptions(**read_options_args)
        elif isinstance(read_options, dict):
            # For backwards compatibility
            duplicates = []
            for option, value in read_options.items():
                if option in _PARQUET_READ_OPTIONS:
                    read_options_args[option] = value
                else:
                    duplicates.append(option)
                    scan_args[option] = value
            if duplicates:
                duplicates = ", ".join(duplicates)
                warnings.warn(f'The scan options {duplicates} should be '
                              'specified directly as keyword arguments')
            read_options = ParquetReadOptions(**read_options_args)
        elif not isinstance(read_options, ParquetReadOptions):
            raise TypeError('`read_options` must be either a dictionary or an '
                            'instance of ParquetReadOptions')

        if default_fragment_scan_options is None:
            default_fragment_scan_options = ParquetFragmentScanOptions(
                **scan_args)
        elif isinstance(default_fragment_scan_options, dict):
            default_fragment_scan_options = ParquetFragmentScanOptions(
                **default_fragment_scan_options)
        elif not isinstance(default_fragment_scan_options,
                            ParquetFragmentScanOptions):
            raise TypeError('`default_fragment_scan_options` must be either a '
                            'dictionary or an instance of '
                            'ParquetFragmentScanOptions')

        wrapped = make_shared[CParquetFileFormat]()

        options = &(wrapped.get().reader_options)
        if read_options.dictionary_columns is not None:
            for column in read_options.dictionary_columns:
                options.dict_columns.insert(tobytes(column))
        options.coerce_int96_timestamp_unit = \
            read_options._coerce_int96_timestamp_unit

        self.init(<shared_ptr[CFileFormat]> wrapped)
        self.default_fragment_scan_options = default_fragment_scan_options

    cdef void init(self, const shared_ptr[CFileFormat]& sp):
        FileFormat.init(self, sp)
        self.parquet_format = <CParquetFileFormat*> sp.get()

    cdef WrittenFile _finish_write(self, path, base_dir,
                                   CFileWriter* file_writer):
        cdef:
            FileMetaData parquet_metadata
            CParquetFileWriter* parquet_file_writer

        parquet_metadata = None
        parquet_file_writer = dynamic_cast[_CParquetFileWriterPtr](file_writer)
        with nogil:
            metadata = deref(
                deref(parquet_file_writer).parquet_writer()).metadata()
        if metadata:
            parquet_metadata = FileMetaData()
            parquet_metadata.init(metadata)
            parquet_metadata.set_file_path(os.path.relpath(path, base_dir))

        size = GetResultValue(file_writer.GetBytesWritten())

        return WrittenFile(path, parquet_metadata, size)

    @property
    def read_options(self):
        cdef CParquetFileFormatReaderOptions* options
        options = &self.parquet_format.reader_options
        parquet_read_options = ParquetReadOptions(
            dictionary_columns={frombytes(col)
                                for col in options.dict_columns},
        )
        # Read options getter/setter works with strings so setting
        # the private property which uses the C Type
        parquet_read_options._coerce_int96_timestamp_unit = \
            options.coerce_int96_timestamp_unit
        return parquet_read_options

    def make_write_options(self, **kwargs):
        opts = FileFormat.make_write_options(self)
        (<ParquetFileWriteOptions> opts).update(**kwargs)
        return opts

    cdef _set_default_fragment_scan_options(self, FragmentScanOptions options):
        if options.type_name == 'parquet':
            self.parquet_format.default_fragment_scan_options = options.wrapped
        else:
            super()._set_default_fragment_scan_options(options)

    def equals(self, ParquetFileFormat other):
        return (
            self.read_options.equals(other.read_options) and
            self.default_fragment_scan_options ==
            other.default_fragment_scan_options
        )

    @property
    def default_extname(self):
        return "parquet"

    def __reduce__(self):
        return ParquetFileFormat, (self.read_options,
                                   self.default_fragment_scan_options)

    def __repr__(self):
        return f"<ParquetFileFormat read_options={self.read_options}>"

    def make_fragment(self, file, filesystem=None,
                      Expression partition_expression=None, row_groups=None):
        """
        Make a FileFragment from a given file.

        Parameters
        ----------
        file : file-like object, path-like or str
            The file or file path to make a fragment from.
        filesystem : Filesystem, optional
            If `filesystem` is given, `file` must be a string and specifies
            the path of the file to read from the filesystem.
        partition_expression : Expression, optional
            An expression that is guaranteed true for all rows in the fragment.  Allows
            fragment to be potentially skipped while scanning with a filter.
        row_groups : Iterable, optional
            The indices of the row groups to include

        Returns
        -------
        fragment : Fragment
            The file fragment
        """
        cdef:
            vector[int] c_row_groups

        if partition_expression is None:
            partition_expression = _true

        if row_groups is None:
            return super().make_fragment(file, filesystem,
                                         partition_expression)

        c_source = _make_file_source(file, filesystem)
        c_row_groups = [<int> row_group for row_group in set(row_groups)]

        c_fragment = <shared_ptr[CFragment]> GetResultValue(
            self.parquet_format.MakeFragment(move(c_source),
                                             partition_expression.unwrap(),
                                             <shared_ptr[CSchema]>nullptr,
                                             move(c_row_groups)))
        return Fragment.wrap(move(c_fragment))


class RowGroupInfo:
    """
    A wrapper class for RowGroup information

    Parameters
    ----------
    id : integer
        The group ID.
    metadata : FileMetaData
        The rowgroup metadata.
    schema : Schema
        Schema of the rows.
    """

    def __init__(self, id, metadata, schema):
        self.id = id
        self.metadata = metadata
        self.schema = schema

    @property
    def num_rows(self):
        return self.metadata.num_rows

    @property
    def total_byte_size(self):
        return self.metadata.total_byte_size

    @property
    def statistics(self):
        def name_stats(i):
            col = self.metadata.column(i)

            stats = col.statistics
            if stats is None or not stats.has_min_max:
                return None, None

            name = col.path_in_schema
            field_index = self.schema.get_field_index(name)
            if field_index < 0:
                return None, None

            typ = self.schema.field(field_index).type
            return col.path_in_schema, {
                'min': pa.scalar(stats.min, type=typ).as_py(),
                'max': pa.scalar(stats.max, type=typ).as_py()
            }

        return {
            name: stats for name, stats
            in map(name_stats, range(self.metadata.num_columns))
            if stats is not None
        }

    def __repr__(self):
        return "RowGroupInfo({})".format(self.id)

    def __eq__(self, other):
        if isinstance(other, int):
            return self.id == other
        if not isinstance(other, RowGroupInfo):
            return False
        return self.id == other.id


cdef class ParquetFileFragment(FileFragment):
    """A Fragment representing a parquet file."""

    cdef:
        CParquetFileFragment* parquet_file_fragment

    cdef void init(self, const shared_ptr[CFragment]& sp):
        FileFragment.init(self, sp)
        self.parquet_file_fragment = <CParquetFileFragment*> sp.get()

    def __reduce__(self):
        buffer = self.buffer
        # parquet_file_fragment.row_groups() is empty if the metadata
        # information of the file is not yet populated
        if not bool(self.parquet_file_fragment.row_groups()):
            row_groups = None
        else:
            row_groups = [row_group.id for row_group in self.row_groups]

        return self.format.make_fragment, (
            self.path if buffer is None else buffer,
            self.filesystem,
            self.partition_expression,
            row_groups
        )

    def ensure_complete_metadata(self):
        """
        Ensure that all metadata (statistics, physical schema, ...) have
        been read and cached in this fragment.
        """
        with nogil:
            check_status(self.parquet_file_fragment.EnsureCompleteMetadata())

    @property
    def row_groups(self):
        metadata = self.metadata
        cdef vector[int] row_groups = self.parquet_file_fragment.row_groups()
        return [RowGroupInfo(i, metadata.row_group(i), self.physical_schema)
                for i in row_groups]

    @property
    def metadata(self):
        self.ensure_complete_metadata()
        cdef FileMetaData metadata = FileMetaData()
        metadata.init(self.parquet_file_fragment.metadata())
        return metadata

    @property
    def num_row_groups(self):
        """
        Return the number of row groups viewed by this fragment (not the
        number of row groups in the origin file).
        """
        self.ensure_complete_metadata()
        return self.parquet_file_fragment.row_groups().size()

    def split_by_row_group(self, Expression filter=None,
                           Schema schema=None):
        """
        Split the fragment into multiple fragments.

        Yield a Fragment wrapping each row group in this ParquetFileFragment.
        Row groups will be excluded whose metadata contradicts the optional
        filter.

        Parameters
        ----------
        filter : Expression, default None
            Only include the row groups which satisfy this predicate (using
            the Parquet RowGroup statistics).
        schema : Schema, default None
            Schema to use when filtering row groups. Defaults to the
            Fragment's phsyical schema

        Returns
        -------
        A list of Fragments
        """
        cdef:
            vector[shared_ptr[CFragment]] c_fragments
            CExpression c_filter
            shared_ptr[CFragment] c_fragment

        schema = schema or self.physical_schema
        c_filter = _bind(filter, schema)
        with nogil:
            c_fragments = move(GetResultValue(
                self.parquet_file_fragment.SplitByRowGroup(move(c_filter))))

        return [Fragment.wrap(c_fragment) for c_fragment in c_fragments]

    def subset(self, Expression filter=None, Schema schema=None,
               object row_group_ids=None):
        """
        Create a subset of the fragment (viewing a subset of the row groups).

        Subset can be specified by either a filter predicate (with optional
        schema) or by a list of row group IDs. Note that when using a filter,
        the resulting fragment can be empty (viewing no row groups).

        Parameters
        ----------
        filter : Expression, default None
            Only include the row groups which satisfy this predicate (using
            the Parquet RowGroup statistics).
        schema : Schema, default None
            Schema to use when filtering row groups. Defaults to the
            Fragment's phsyical schema
        row_group_ids : list of ints
            The row group IDs to include in the subset. Can only be specified
            if `filter` is None.

        Returns
        -------
        ParquetFileFragment
        """
        cdef:
            CExpression c_filter
            vector[int] c_row_group_ids
            shared_ptr[CFragment] c_fragment

        if filter is not None and row_group_ids is not None:
            raise ValueError(
                "Cannot specify both 'filter' and 'row_group_ids'."
            )

        if filter is not None:
            schema = schema or self.physical_schema
            c_filter = _bind(filter, schema)
            with nogil:
                c_fragment = move(GetResultValue(
                    self.parquet_file_fragment.SubsetWithFilter(
                        move(c_filter))))
        elif row_group_ids is not None:
            c_row_group_ids = [
                <int> row_group for row_group in sorted(set(row_group_ids))
            ]
            with nogil:
                c_fragment = move(GetResultValue(
                    self.parquet_file_fragment.SubsetWithIds(
                        move(c_row_group_ids))))
        else:
            raise ValueError(
                "Need to specify one of 'filter' or 'row_group_ids'"
            )

        return Fragment.wrap(c_fragment)


cdef class ParquetReadOptions(_Weakrefable):
    """
    Parquet format specific options for reading.

    Parameters
    ----------
    dictionary_columns : list of string, default None
        Names of columns which should be dictionary encoded as
        they are read
    coerce_int96_timestamp_unit : str, default None
        Cast timestamps that are stored in INT96 format to a particular
        resolution (e.g. 'ms'). Setting to None is equivalent to 'ns'
        and therefore INT96 timestamps will be inferred as timestamps
        in nanoseconds
    """

    cdef public:
        set dictionary_columns
        TimeUnit _coerce_int96_timestamp_unit

    # Also see _PARQUET_READ_OPTIONS
    def __init__(self, dictionary_columns=None,
                 coerce_int96_timestamp_unit=None):
        self.dictionary_columns = set(dictionary_columns or set())
        self.coerce_int96_timestamp_unit = coerce_int96_timestamp_unit

    @property
    def coerce_int96_timestamp_unit(self):
        return timeunit_to_string(self._coerce_int96_timestamp_unit)

    @coerce_int96_timestamp_unit.setter
    def coerce_int96_timestamp_unit(self, unit):
        if unit is not None:
            self._coerce_int96_timestamp_unit = string_to_timeunit(unit)
        else:
            self._coerce_int96_timestamp_unit = TimeUnit_NANO

    def equals(self, ParquetReadOptions other):
        return (self.dictionary_columns == other.dictionary_columns and
                self.coerce_int96_timestamp_unit ==
                other.coerce_int96_timestamp_unit)

    def __eq__(self, other):
        try:
            return self.equals(other)
        except TypeError:
            return False

    def __repr__(self):
        return (
            f"<ParquetReadOptions"
            f" dictionary_columns={self.dictionary_columns}"
            f" coerce_int96_timestamp_unit={self.coerce_int96_timestamp_unit}>"
        )


cdef class ParquetFileWriteOptions(FileWriteOptions):

    cdef:
        CParquetFileWriteOptions* parquet_options
        object _properties

    def update(self, **kwargs):
        arrow_fields = {
            "use_deprecated_int96_timestamps",
            "coerce_timestamps",
            "allow_truncated_timestamps",
            "use_compliant_nested_type",
        }

        setters = set()
        for name, value in kwargs.items():
            if name not in self._properties:
                raise TypeError("unexpected parquet write option: " + name)
            self._properties[name] = value
            if name in arrow_fields:
                setters.add(self._set_arrow_properties)
            else:
                setters.add(self._set_properties)

        for setter in setters:
            setter()

    def _set_properties(self):
        cdef CParquetFileWriteOptions* opts = self.parquet_options

        opts.writer_properties = _create_writer_properties(
            use_dictionary=self._properties["use_dictionary"],
            compression=self._properties["compression"],
            version=self._properties["version"],
            write_statistics=self._properties["write_statistics"],
            data_page_size=self._properties["data_page_size"],
            compression_level=self._properties["compression_level"],
            use_byte_stream_split=(
                self._properties["use_byte_stream_split"]
            ),
            column_encoding=self._properties["column_encoding"],
            data_page_version=self._properties["data_page_version"],
        )

        cdef shared_ptr[CParquetEncryptionConfig] c_config
        if self._properties["encryption_config"]:
            config = self._properties["encryption_config"]
            if not isinstance(config, ParquetEncryptionConfig):
                raise ValueError("config must be a ParquetEncryptionConfig")
            c_config = (<ParquetEncryptionConfig>config).unwrap()
            opts.SetParquetEncryptionConfig(c_config)

    def _set_arrow_properties(self):
        cdef CParquetFileWriteOptions* opts = self.parquet_options

        opts.arrow_writer_properties = _create_arrow_writer_properties(
            use_deprecated_int96_timestamps=(
                self._properties["use_deprecated_int96_timestamps"]
            ),
            coerce_timestamps=self._properties["coerce_timestamps"],
            allow_truncated_timestamps=(
                self._properties["allow_truncated_timestamps"]
            ),
            writer_engine_version="V2",
            use_compliant_nested_type=(
                self._properties["use_compliant_nested_type"]
            )
        )

    cdef void init(self, const shared_ptr[CFileWriteOptions]& sp):
        FileWriteOptions.init(self, sp)
        self.parquet_options = <CParquetFileWriteOptions*> sp.get()
        self._properties = dict(
            use_dictionary=True,
            compression="snappy",
            version="2.6",
            write_statistics=None,
            data_page_size=None,
            compression_level=None,
            use_byte_stream_split=False,
            column_encoding=None,
            data_page_version="1.0",
            use_deprecated_int96_timestamps=False,
            coerce_timestamps=None,
            allow_truncated_timestamps=False,
            use_compliant_nested_type=True,
            encryption_config=None,
        )
        self._set_properties()
        self._set_arrow_properties()

    def __repr__(self):
        return "<pyarrow.dataset.ParquetFileWriteOptions {0}>".format(
            " ".join([f"{key}={value}" for key, value in self._properties.items()])
        )


cdef set _PARQUET_READ_OPTIONS = {
    'dictionary_columns', 'coerce_int96_timestamp_unit'
}


cdef class ParquetFragmentScanOptions(FragmentScanOptions):
    """
    Scan-specific options for Parquet fragments.

    Parameters
    ----------
    use_buffered_stream : bool, default False
        Read files through buffered input streams rather than loading entire
        row groups at once. This may be enabled to reduce memory overhead.
        Disabled by default.
    buffer_size : int, default 8192
        Size of buffered stream, if enabled. Default is 8KB.
    pre_buffer : bool, default False
        If enabled, pre-buffer the raw Parquet data instead of issuing one
        read per column chunk. This can improve performance on high-latency
        filesystems.
    thrift_string_size_limit : int, default None
        If not None, override the maximum total string size allocated
        when decoding Thrift structures. The default limit should be
        sufficient for most Parquet files.
    thrift_container_size_limit : int, default None
        If not None, override the maximum total size of containers allocated
        when decoding Thrift structures. The default limit should be
        sufficient for most Parquet files.
<<<<<<< HEAD
    dataset_decryption_config : ParquetDecryptionConfig, default None
=======
    decryption_config : ParquetDecryptionConfig, default None
>>>>>>> ff1d6a8f
        If not None, use the provided ParquetDecryptionConfig to decrypt the
        Parquet file.
    """

    cdef:
        CParquetFragmentScanOptions* parquet_options
<<<<<<< HEAD
        ParquetDecryptionConfig _dataset_decryption_config
=======
        ParquetDecryptionConfig _parquet_decryption_config
>>>>>>> ff1d6a8f

    # Avoid mistakingly creating attributes
    __slots__ = ()

    def __init__(self, *, bint use_buffered_stream=False,
                 buffer_size=8192,
                 bint pre_buffer=False,
                 thrift_string_size_limit=None,
                 thrift_container_size_limit=None,
                 decryption_config=None):
        self.init(shared_ptr[CFragmentScanOptions](
            new CParquetFragmentScanOptions()))
        self.use_buffered_stream = use_buffered_stream
        self.buffer_size = buffer_size
        self.pre_buffer = pre_buffer
        if thrift_string_size_limit is not None:
            self.thrift_string_size_limit = thrift_string_size_limit
        if thrift_container_size_limit is not None:
            self.thrift_container_size_limit = thrift_container_size_limit

        if decryption_config:
            self.SetParquetDecryptionConfig(decryption_config)

    cdef void init(self, const shared_ptr[CFragmentScanOptions]& sp):
        FragmentScanOptions.init(self, sp)
        self.parquet_options = <CParquetFragmentScanOptions*> sp.get()

    cdef CReaderProperties* reader_properties(self):
        return self.parquet_options.reader_properties.get()

    cdef ArrowReaderProperties* arrow_reader_properties(self):
        return self.parquet_options.arrow_reader_properties.get()

    @property
    def parquet_decryption_config(self):
        return self._parquet_decryption_config

    @parquet_decryption_config.setter
    def parquet_decryption_config(self, ParquetDecryptionConfig config):
        self.SetParquetDecryptionConfig(config)

    @property
    def use_buffered_stream(self):
        return self.reader_properties().is_buffered_stream_enabled()

    @use_buffered_stream.setter
    def use_buffered_stream(self, bint use_buffered_stream):
        if use_buffered_stream:
            self.reader_properties().enable_buffered_stream()
        else:
            self.reader_properties().disable_buffered_stream()

    @property
    def buffer_size(self):
        return self.reader_properties().buffer_size()

    @buffer_size.setter
    def buffer_size(self, buffer_size):
        if buffer_size <= 0:
            raise ValueError("Buffer size must be larger than zero")
        self.reader_properties().set_buffer_size(buffer_size)

    @property
    def pre_buffer(self):
        return self.arrow_reader_properties().pre_buffer()

    @pre_buffer.setter
    def pre_buffer(self, bint pre_buffer):
        self.arrow_reader_properties().set_pre_buffer(pre_buffer)

    @property
    def thrift_string_size_limit(self):
        return self.reader_properties().thrift_string_size_limit()

    @thrift_string_size_limit.setter
    def thrift_string_size_limit(self, size):
        if size <= 0:
            raise ValueError("size must be larger than zero")
        self.reader_properties().set_thrift_string_size_limit(size)

    @property
    def thrift_container_size_limit(self):
        return self.reader_properties().thrift_container_size_limit()

    @thrift_container_size_limit.setter
    def thrift_container_size_limit(self, size):
        if size <= 0:
            raise ValueError("size must be larger than zero")
        self.reader_properties().set_thrift_container_size_limit(size)

    def equals(self, ParquetFragmentScanOptions other):
        attrs = (
            self.use_buffered_stream, self.buffer_size, self.pre_buffer,
            self.thrift_string_size_limit, self.thrift_container_size_limit)
        other_attrs = (
            other.use_buffered_stream, other.buffer_size, other.pre_buffer,
            other.thrift_string_size_limit,
            other.thrift_container_size_limit)
        return attrs == other_attrs

    def SetParquetDecryptionConfig(self, ParquetDecryptionConfig config):
        cdef shared_ptr[CParquetDecryptionConfig] c_config
        if not isinstance(config, ParquetDecryptionConfig):
            raise ValueError("config must be a ParquetDecryptionConfig")
<<<<<<< HEAD
        self._dataset_decryption_config = config
=======
        self._parquet_decryption_config = config
>>>>>>> ff1d6a8f
        c_config = config.unwrap()
        self.parquet_options.SetParquetDecryptionConfig(c_config)

    @classmethod
    def _reconstruct(cls, kwargs):
        return cls(**kwargs)

    def __reduce__(self):
        kwargs = dict(
            use_buffered_stream=self.use_buffered_stream,
            buffer_size=self.buffer_size,
            pre_buffer=self.pre_buffer,
            thrift_string_size_limit=self.thrift_string_size_limit,
            thrift_container_size_limit=self.thrift_container_size_limit,
        )
        return type(self)._reconstruct, (kwargs,)


cdef class ParquetFactoryOptions(_Weakrefable):
    """
    Influences the discovery of parquet dataset.

    Parameters
    ----------
    partition_base_dir : str, optional
        For the purposes of applying the partitioning, paths will be
        stripped of the partition_base_dir. Files not matching the
        partition_base_dir prefix will be skipped for partitioning discovery.
        The ignored files will still be part of the Dataset, but will not
        have partition information.
    partitioning : Partitioning, PartitioningFactory, optional
        The partitioning scheme applied to fragments, see ``Partitioning``.
    validate_column_chunk_paths : bool, default False
        Assert that all ColumnChunk paths are consistent. The parquet spec
        allows for ColumnChunk data to be stored in multiple files, but
        ParquetDatasetFactory supports only a single file with all ColumnChunk
        data. If this flag is set construction of a ParquetDatasetFactory will
        raise an error if ColumnChunk data is not resident in a single file.
    """

    cdef:
        CParquetFactoryOptions options

    __slots__ = ()  # avoid mistakingly creating attributes

    def __init__(self, partition_base_dir=None, partitioning=None,
                 validate_column_chunk_paths=False):
        if isinstance(partitioning, PartitioningFactory):
            self.partitioning_factory = partitioning
        elif isinstance(partitioning, Partitioning):
            self.partitioning = partitioning

        if partition_base_dir is not None:
            self.partition_base_dir = partition_base_dir

        self.options.validate_column_chunk_paths = validate_column_chunk_paths

    cdef inline CParquetFactoryOptions unwrap(self):
        return self.options

    @property
    def partitioning(self):
        """Partitioning to apply to discovered files.

        NOTE: setting this property will overwrite partitioning_factory.
        """
        c_partitioning = self.options.partitioning.partitioning()
        if c_partitioning.get() == nullptr:
            return None
        return Partitioning.wrap(c_partitioning)

    @partitioning.setter
    def partitioning(self, Partitioning value):
        self.options.partitioning = (<Partitioning> value).unwrap()

    @property
    def partitioning_factory(self):
        """PartitioningFactory to apply to discovered files and
        discover a Partitioning.

        NOTE: setting this property will overwrite partitioning.
        """
        c_factory = self.options.partitioning.factory()
        if c_factory.get() == nullptr:
            return None
        return PartitioningFactory.wrap(c_factory, None, None)

    @partitioning_factory.setter
    def partitioning_factory(self, PartitioningFactory value):
        self.options.partitioning = (<PartitioningFactory> value).unwrap()

    @property
    def partition_base_dir(self):
        """
        Base directory to strip paths before applying the partitioning.
        """
        return frombytes(self.options.partition_base_dir)

    @partition_base_dir.setter
    def partition_base_dir(self, value):
        self.options.partition_base_dir = tobytes(value)

    @property
    def validate_column_chunk_paths(self):
        """
        Base directory to strip paths before applying the partitioning.
        """
        return self.options.validate_column_chunk_paths

    @validate_column_chunk_paths.setter
    def validate_column_chunk_paths(self, value):
        self.options.validate_column_chunk_paths = value


cdef class ParquetDatasetFactory(DatasetFactory):
    """
    Create a ParquetDatasetFactory from a Parquet `_metadata` file.

    Parameters
    ----------
    metadata_path : str
        Path to the `_metadata` parquet metadata-only file generated with
        `pyarrow.parquet.write_metadata`.
    filesystem : pyarrow.fs.FileSystem
        Filesystem to read the metadata_path from, and subsequent parquet
        files.
    format : ParquetFileFormat
        Parquet format options.
    options : ParquetFactoryOptions, optional
        Various flags influencing the discovery of filesystem paths.
    """

    cdef:
        CParquetDatasetFactory* parquet_factory

    def __init__(self, metadata_path, FileSystem filesystem not None,
                 FileFormat format not None,
                 ParquetFactoryOptions options=None):
        cdef:
            c_string c_path
            shared_ptr[CFileSystem] c_filesystem
            shared_ptr[CParquetFileFormat] c_format
            CResult[shared_ptr[CDatasetFactory]] result
            CParquetFactoryOptions c_options

        c_path = tobytes(metadata_path)
        c_filesystem = filesystem.unwrap()
        c_format = static_pointer_cast[CParquetFileFormat, CFileFormat](
            format.unwrap())
        options = options or ParquetFactoryOptions()
        c_options = options.unwrap()

        with nogil:
            result = CParquetDatasetFactory.MakeFromMetaDataPath(
                c_path, c_filesystem, c_format, c_options)
        self.init(GetResultValue(result))

    cdef init(self, shared_ptr[CDatasetFactory]& sp):
        DatasetFactory.init(self, sp)
        self.parquet_factory = <CParquetDatasetFactory*> sp.get()<|MERGE_RESOLUTION|>--- conflicted
+++ resolved
@@ -717,22 +717,14 @@
         If not None, override the maximum total size of containers allocated
         when decoding Thrift structures. The default limit should be
         sufficient for most Parquet files.
-<<<<<<< HEAD
-    dataset_decryption_config : ParquetDecryptionConfig, default None
-=======
     decryption_config : ParquetDecryptionConfig, default None
->>>>>>> ff1d6a8f
         If not None, use the provided ParquetDecryptionConfig to decrypt the
         Parquet file.
     """
 
     cdef:
         CParquetFragmentScanOptions* parquet_options
-<<<<<<< HEAD
-        ParquetDecryptionConfig _dataset_decryption_config
-=======
         ParquetDecryptionConfig _parquet_decryption_config
->>>>>>> ff1d6a8f
 
     # Avoid mistakingly creating attributes
     __slots__ = ()
@@ -837,11 +829,7 @@
         cdef shared_ptr[CParquetDecryptionConfig] c_config
         if not isinstance(config, ParquetDecryptionConfig):
             raise ValueError("config must be a ParquetDecryptionConfig")
-<<<<<<< HEAD
-        self._dataset_decryption_config = config
-=======
         self._parquet_decryption_config = config
->>>>>>> ff1d6a8f
         c_config = config.unwrap()
         self.parquet_options.SetParquetDecryptionConfig(c_config)
 
