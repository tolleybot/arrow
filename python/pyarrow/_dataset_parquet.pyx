# Licensed to the Apache Software Foundation (ASF) under one
# or more contributor license agreements.  See the NOTICE file
# distributed with this work for additional information
# regarding copyright ownership.  The ASF licenses this file
# to you under the Apache License, Version 2.0 (the
# "License"); you may not use this file except in compliance
# with the License.  You may obtain a copy of the License at
#
#   http://www.apache.org/licenses/LICENSE-2.0
#
# Unless required by applicable law or agreed to in writing,
# software distributed under the License is distributed on an
# "AS IS" BASIS, WITHOUT WARRANTIES OR CONDITIONS OF ANY
# KIND, either express or implied.  See the License for the
# specific language governing permissions and limitations
# under the License.

# cython: language_level = 3

"""Dataset support for Parquest file format."""

from cython.operator cimport dereference as deref

import os
import warnings

import pyarrow as pa
from pyarrow.lib cimport *
from pyarrow.lib import frombytes, tobytes
from pyarrow.includes.libarrow cimport *
from pyarrow.includes.libarrow_dataset cimport *
from pyarrow.includes.libarrow_dataset_parquet cimport *
from pyarrow._fs cimport FileSystem

from pyarrow._compute cimport Expression, _bind
from pyarrow._dataset cimport (
    _make_file_source,
    DatasetFactory,
    FileFormat,
    FileFragment,
    FileWriteOptions,
    Fragment,
    FragmentScanOptions,
    Partitioning,
    PartitioningFactory,
    WrittenFile
)


from pyarrow._parquet cimport (
    _create_writer_properties, _create_arrow_writer_properties,
    FileMetaData,
)

from pyarrow._parquet_encryption cimport *


cdef Expression _true = Expression._scalar(True)


ctypedef CParquetFileWriter* _CParquetFileWriterPtr

cdef class DatasetEncryptionConfiguration(_Weakrefable):
    cdef:
        shared_ptr[CDatasetEncryptionConfiguration] c_config

    # Avoid mistakenly creating attributes
    __slots__ = ()

    def __cinit__(self, object crypto_factory, object kms_connection_config,
                  object encryption_config):

        cdef shared_ptr[CEncryptionConfiguration] c_encryption_config

        if encryption_config is None:
            raise ValueError(
                "encryption_config cannot be None")

<<<<<<< HEAD
        self.c_encryption_config.reset(new CDatasetEncryptionConfiguration())
        self.c_encryption_config.get().Setup(pyarrow_unwrap_cryptofactory(crypto_factory),
                                  pyarrow_unwrap_kmsconnectionconfig(
                                      kms_connection_config),
                                  pyarrow_unwrap_encryptionconfig(encryption_config))
=======
        self.c_config.reset(new CDatasetEncryptionConfiguration())

        c_encryption_config = pyarrow_unwrap_encryptionconfig(encryption_config)

        self.c_config.get().Setup(pyarrow_unwrap_cryptofactory(crypto_factory),
                                  pyarrow_unwrap_kmsconnectionconfig(
                                      kms_connection_config),
                                  c_encryption_config)
>>>>>>> 142b4224

    @staticmethod
    cdef wrap(shared_ptr[CDatasetEncryptionConfiguration] c_config):
        cdef DatasetEncryptionConfiguration python_config = DatasetEncryptionConfiguration.__new__(DatasetEncryptionConfiguration)
        python_config.c_encryption_config = c_config
        return python_config

    cdef shared_ptr[CDatasetEncryptionConfiguration] unwrap(self):
<<<<<<< HEAD
        return self.c_encryption_config

cdef class DatasetDecryptionConfiguration(_Weakrefable):
    cdef:
        shared_ptr[CDatasetDecryptionConfiguration] c_decryption_config
=======
        return self.c_config

cdef class DatasetDecryptionConfiguration(_Weakrefable):
    cdef:
        shared_ptr[CDatasetDecryptionConfiguration] c_config
>>>>>>> 142b4224

     # Avoid mistakingly creating attributes
    __slots__ = ()

    def __cinit__(self, object crypto_factory, object kms_connection_config,
                  object decryption_config):

<<<<<<< HEAD
=======
        cdef shared_ptr[CEncryptionConfiguration] c_decryption_config

>>>>>>> 142b4224
        if decryption_config is None:
            raise ValueError(
                "decryption_config cannot be None")

<<<<<<< HEAD
        self.c_decryption_config.reset(new CDatasetDecryptionConfiguration())
        self.c_decryption_config.get().Setup(pyarrow_unwrap_cryptofactory(crypto_factory),
                                             pyarrow_unwrap_kmsconnectionconfig(
            kms_connection_config),
            pyarrow_unwrap_decryptionconfig(decryption_config))
=======
        self.c_config.reset(new CDatasetDecryptionConfiguration())

        c_decryption_config = pyarrow_unwrap_decryptionconfig(decryption_config)

        self.c_config.get().Setup(pyarrow_unwrap_cryptofactory(crypto_factory),
                                  pyarrow_unwrap_kmsconnectionconfig(
                                      kms_connection_config),
                                  c_decryption_config)
>>>>>>> 142b4224

    @staticmethod
    cdef wrap(shared_ptr[CDatasetDecryptionConfiguration] c_config):
        cdef DatasetDecryptionConfiguration python_config = DatasetDecryptionConfiguration.__new__(DatasetDecryptionConfiguration)
        python_config.c_decryption_config = c_config
        return python_config

    cdef shared_ptr[CDatasetDecryptionConfiguration] unwrap(self):
<<<<<<< HEAD
        return self.c_decryption_config
=======
        return self.c_config
>>>>>>> 142b4224

cdef class ParquetFileFormat(FileFormat):
    """
    FileFormat for Parquet

    Parameters
    ----------
    read_options : ParquetReadOptions
        Read options for the file.
    default_fragment_scan_options : ParquetFragmentScanOptions
        Scan Options for the file.
    **kwargs : dict
        Additional options for read option or scan option
    """

    cdef:
        CParquetFileFormat* parquet_format

    def __init__(self, read_options=None,
                 default_fragment_scan_options=None,
                 **kwargs):
        cdef:
            shared_ptr[CParquetFileFormat] wrapped
            CParquetFileFormatReaderOptions* options

        # Read/scan options
        read_options_args = {option: kwargs[option] for option in kwargs
                             if option in _PARQUET_READ_OPTIONS}
        scan_args = {option: kwargs[option] for option in kwargs
                     if option not in _PARQUET_READ_OPTIONS}
        if read_options and read_options_args:
            duplicates = ', '.join(sorted(read_options_args))
            raise ValueError(f'If `read_options` is given, '
                             f'cannot specify {duplicates}')
        if default_fragment_scan_options and scan_args:
            duplicates = ', '.join(sorted(scan_args))
            raise ValueError(f'If `default_fragment_scan_options` is given, '
                             f'cannot specify {duplicates}')

        if read_options is None:
            read_options = ParquetReadOptions(**read_options_args)
        elif isinstance(read_options, dict):
            # For backwards compatibility
            duplicates = []
            for option, value in read_options.items():
                if option in _PARQUET_READ_OPTIONS:
                    read_options_args[option] = value
                else:
                    duplicates.append(option)
                    scan_args[option] = value
            if duplicates:
                duplicates = ", ".join(duplicates)
                warnings.warn(f'The scan options {duplicates} should be '
                              'specified directly as keyword arguments')
            read_options = ParquetReadOptions(**read_options_args)
        elif not isinstance(read_options, ParquetReadOptions):
            raise TypeError('`read_options` must be either a dictionary or an '
                            'instance of ParquetReadOptions')

        if default_fragment_scan_options is None:
            default_fragment_scan_options = ParquetFragmentScanOptions(
                **scan_args)
        elif isinstance(default_fragment_scan_options, dict):
            default_fragment_scan_options = ParquetFragmentScanOptions(
                **default_fragment_scan_options)
        elif not isinstance(default_fragment_scan_options,
                            ParquetFragmentScanOptions):
            raise TypeError('`default_fragment_scan_options` must be either a '
                            'dictionary or an instance of '
                            'ParquetFragmentScanOptions')

        wrapped = make_shared[CParquetFileFormat]()

        options = &(wrapped.get().reader_options)
        if read_options.dictionary_columns is not None:
            for column in read_options.dictionary_columns:
                options.dict_columns.insert(tobytes(column))
        options.coerce_int96_timestamp_unit = \
            read_options._coerce_int96_timestamp_unit

        self.init(<shared_ptr[CFileFormat]> wrapped)
        self.default_fragment_scan_options = default_fragment_scan_options

    cdef void init(self, const shared_ptr[CFileFormat]& sp):
        FileFormat.init(self, sp)
        self.parquet_format = <CParquetFileFormat*> sp.get()

    cdef WrittenFile _finish_write(self, path, base_dir,
                                   CFileWriter* file_writer):
        cdef:
            FileMetaData parquet_metadata
            CParquetFileWriter* parquet_file_writer

        parquet_metadata = None
        parquet_file_writer = dynamic_cast[_CParquetFileWriterPtr](file_writer)
        with nogil:
            metadata = deref(
                deref(parquet_file_writer).parquet_writer()).metadata()
        if metadata:
            parquet_metadata = FileMetaData()
            parquet_metadata.init(metadata)
            parquet_metadata.set_file_path(os.path.relpath(path, base_dir))

        size = GetResultValue(file_writer.GetBytesWritten())

        return WrittenFile(path, parquet_metadata, size)

    @property
    def read_options(self):
        cdef CParquetFileFormatReaderOptions* options
        options = &self.parquet_format.reader_options
        parquet_read_options = ParquetReadOptions(
            dictionary_columns={frombytes(col)
                                for col in options.dict_columns},
        )
        # Read options getter/setter works with strings so setting
        # the private property which uses the C Type
        parquet_read_options._coerce_int96_timestamp_unit = \
            options.coerce_int96_timestamp_unit
        return parquet_read_options

    def make_write_options(self, **kwargs):
        opts = FileFormat.make_write_options(self)
        (<ParquetFileWriteOptions> opts).update(**kwargs)
        return opts

    cdef _set_default_fragment_scan_options(self, FragmentScanOptions options):
        if options.type_name == 'parquet':
            self.parquet_format.default_fragment_scan_options = options.wrapped
        else:
            super()._set_default_fragment_scan_options(options)

    def equals(self, ParquetFileFormat other):
        return (
            self.read_options.equals(other.read_options) and
            self.default_fragment_scan_options ==
            other.default_fragment_scan_options
        )

    @property
    def default_extname(self):
        return "parquet"

    def __reduce__(self):
        return ParquetFileFormat, (self.read_options,
                                   self.default_fragment_scan_options)

    def __repr__(self):
        return f"<ParquetFileFormat read_options={self.read_options}>"

    def make_fragment(self, file, filesystem=None,
                      Expression partition_expression=None, row_groups=None):
        """
        Make a FileFragment from a given file.

        Parameters
        ----------
        file : file-like object, path-like or str
            The file or file path to make a fragment from.
        filesystem : Filesystem, optional
            If `filesystem` is given, `file` must be a string and specifies
            the path of the file to read from the filesystem.
        partition_expression : Expression, optional
            An expression that is guaranteed true for all rows in the fragment.  Allows
            fragment to be potentially skipped while scanning with a filter.
        row_groups : Iterable, optional
            The indices of the row groups to include

        Returns
        -------
        fragment : Fragment
            The file fragment
        """
        cdef:
            vector[int] c_row_groups

        if partition_expression is None:
            partition_expression = _true

        if row_groups is None:
            return super().make_fragment(file, filesystem,
                                         partition_expression)

        c_source = _make_file_source(file, filesystem)
        c_row_groups = [<int> row_group for row_group in set(row_groups)]

        c_fragment = <shared_ptr[CFragment]> GetResultValue(
            self.parquet_format.MakeFragment(move(c_source),
                                             partition_expression.unwrap(),
                                             <shared_ptr[CSchema]>nullptr,
                                             move(c_row_groups)))
        return Fragment.wrap(move(c_fragment))


class RowGroupInfo:
    """
    A wrapper class for RowGroup information

    Parameters
    ----------
    id : integer
        The group ID.
    metadata : FileMetaData
        The rowgroup metadata.
    schema : Schema
        Schema of the rows.
    """

    def __init__(self, id, metadata, schema):
        self.id = id
        self.metadata = metadata
        self.schema = schema

    @property
    def num_rows(self):
        return self.metadata.num_rows

    @property
    def total_byte_size(self):
        return self.metadata.total_byte_size

    @property
    def statistics(self):
        def name_stats(i):
            col = self.metadata.column(i)

            stats = col.statistics
            if stats is None or not stats.has_min_max:
                return None, None

            name = col.path_in_schema
            field_index = self.schema.get_field_index(name)
            if field_index < 0:
                return None, None

            typ = self.schema.field(field_index).type
            return col.path_in_schema, {
                'min': pa.scalar(stats.min, type=typ).as_py(),
                'max': pa.scalar(stats.max, type=typ).as_py()
            }

        return {
            name: stats for name, stats
            in map(name_stats, range(self.metadata.num_columns))
            if stats is not None
        }

    def __repr__(self):
        return "RowGroupInfo({})".format(self.id)

    def __eq__(self, other):
        if isinstance(other, int):
            return self.id == other
        if not isinstance(other, RowGroupInfo):
            return False
        return self.id == other.id


cdef class ParquetFileFragment(FileFragment):
    """A Fragment representing a parquet file."""

    cdef:
        CParquetFileFragment* parquet_file_fragment

    cdef void init(self, const shared_ptr[CFragment]& sp):
        FileFragment.init(self, sp)
        self.parquet_file_fragment = <CParquetFileFragment*> sp.get()

    def __reduce__(self):
        buffer = self.buffer
        # parquet_file_fragment.row_groups() is empty if the metadata
        # information of the file is not yet populated
        if not bool(self.parquet_file_fragment.row_groups()):
            row_groups = None
        else:
            row_groups = [row_group.id for row_group in self.row_groups]

        return self.format.make_fragment, (
            self.path if buffer is None else buffer,
            self.filesystem,
            self.partition_expression,
            row_groups
        )

    def ensure_complete_metadata(self):
        """
        Ensure that all metadata (statistics, physical schema, ...) have
        been read and cached in this fragment.
        """
        with nogil:
            check_status(self.parquet_file_fragment.EnsureCompleteMetadata())

    @property
    def row_groups(self):
        metadata = self.metadata
        cdef vector[int] row_groups = self.parquet_file_fragment.row_groups()
        return [RowGroupInfo(i, metadata.row_group(i), self.physical_schema)
                for i in row_groups]

    @property
    def metadata(self):
        self.ensure_complete_metadata()
        cdef FileMetaData metadata = FileMetaData()
        metadata.init(self.parquet_file_fragment.metadata())
        return metadata

    @property
    def num_row_groups(self):
        """
        Return the number of row groups viewed by this fragment (not the
        number of row groups in the origin file).
        """
        self.ensure_complete_metadata()
        return self.parquet_file_fragment.row_groups().size()

    def split_by_row_group(self, Expression filter=None,
                           Schema schema=None):
        """
        Split the fragment into multiple fragments.

        Yield a Fragment wrapping each row group in this ParquetFileFragment.
        Row groups will be excluded whose metadata contradicts the optional
        filter.

        Parameters
        ----------
        filter : Expression, default None
            Only include the row groups which satisfy this predicate (using
            the Parquet RowGroup statistics).
        schema : Schema, default None
            Schema to use when filtering row groups. Defaults to the
            Fragment's phsyical schema

        Returns
        -------
        A list of Fragments
        """
        cdef:
            vector[shared_ptr[CFragment]] c_fragments
            CExpression c_filter
            shared_ptr[CFragment] c_fragment

        schema = schema or self.physical_schema
        c_filter = _bind(filter, schema)
        with nogil:
            c_fragments = move(GetResultValue(
                self.parquet_file_fragment.SplitByRowGroup(move(c_filter))))

        return [Fragment.wrap(c_fragment) for c_fragment in c_fragments]

    def subset(self, Expression filter=None, Schema schema=None,
               object row_group_ids=None):
        """
        Create a subset of the fragment (viewing a subset of the row groups).

        Subset can be specified by either a filter predicate (with optional
        schema) or by a list of row group IDs. Note that when using a filter,
        the resulting fragment can be empty (viewing no row groups).

        Parameters
        ----------
        filter : Expression, default None
            Only include the row groups which satisfy this predicate (using
            the Parquet RowGroup statistics).
        schema : Schema, default None
            Schema to use when filtering row groups. Defaults to the
            Fragment's phsyical schema
        row_group_ids : list of ints
            The row group IDs to include in the subset. Can only be specified
            if `filter` is None.

        Returns
        -------
        ParquetFileFragment
        """
        cdef:
            CExpression c_filter
            vector[int] c_row_group_ids
            shared_ptr[CFragment] c_fragment

        if filter is not None and row_group_ids is not None:
            raise ValueError(
                "Cannot specify both 'filter' and 'row_group_ids'."
            )

        if filter is not None:
            schema = schema or self.physical_schema
            c_filter = _bind(filter, schema)
            with nogil:
                c_fragment = move(GetResultValue(
                    self.parquet_file_fragment.SubsetWithFilter(
                        move(c_filter))))
        elif row_group_ids is not None:
            c_row_group_ids = [
                <int> row_group for row_group in sorted(set(row_group_ids))
            ]
            with nogil:
                c_fragment = move(GetResultValue(
                    self.parquet_file_fragment.SubsetWithIds(
                        move(c_row_group_ids))))
        else:
            raise ValueError(
                "Need to specify one of 'filter' or 'row_group_ids'"
            )

        return Fragment.wrap(c_fragment)


cdef class ParquetReadOptions(_Weakrefable):
    """
    Parquet format specific options for reading.

    Parameters
    ----------
    dictionary_columns : list of string, default None
        Names of columns which should be dictionary encoded as
        they are read
    coerce_int96_timestamp_unit : str, default None
        Cast timestamps that are stored in INT96 format to a particular
        resolution (e.g. 'ms'). Setting to None is equivalent to 'ns'
        and therefore INT96 timestamps will be inferred as timestamps
        in nanoseconds
    """

    cdef public:
        set dictionary_columns
        TimeUnit _coerce_int96_timestamp_unit

    # Also see _PARQUET_READ_OPTIONS
    def __init__(self, dictionary_columns=None,
                 coerce_int96_timestamp_unit=None):
        self.dictionary_columns = set(dictionary_columns or set())
        self.coerce_int96_timestamp_unit = coerce_int96_timestamp_unit

    @property
    def coerce_int96_timestamp_unit(self):
        return timeunit_to_string(self._coerce_int96_timestamp_unit)

    @coerce_int96_timestamp_unit.setter
    def coerce_int96_timestamp_unit(self, unit):
        if unit is not None:
            self._coerce_int96_timestamp_unit = string_to_timeunit(unit)
        else:
            self._coerce_int96_timestamp_unit = TimeUnit_NANO

    def equals(self, ParquetReadOptions other):
        return (self.dictionary_columns == other.dictionary_columns and
                self.coerce_int96_timestamp_unit ==
                other.coerce_int96_timestamp_unit)

    def __eq__(self, other):
        try:
            return self.equals(other)
        except TypeError:
            return False

    def __repr__(self):
        return (
            f"<ParquetReadOptions"
            f" dictionary_columns={self.dictionary_columns}"
            f" coerce_int96_timestamp_unit={self.coerce_int96_timestamp_unit}>"
        )


cdef class ParquetFileWriteOptions(FileWriteOptions):

    cdef:
        CParquetFileWriteOptions* parquet_options
        object _properties

    def update(self, **kwargs):
        arrow_fields = {
            "use_deprecated_int96_timestamps",
            "coerce_timestamps",
            "allow_truncated_timestamps",
            "use_compliant_nested_type",
        }

        setters = set()
        for name, value in kwargs.items():
            if name not in self._properties:
                raise TypeError("unexpected parquet write option: " + name)
            self._properties[name] = value
            if name in arrow_fields:
                setters.add(self._set_arrow_properties)
            else:
                setters.add(self._set_properties)

        for setter in setters:
            setter()

    def _set_properties(self):
        cdef CParquetFileWriteOptions* opts = self.parquet_options

        opts.writer_properties = _create_writer_properties(
            use_dictionary=self._properties["use_dictionary"],
            compression=self._properties["compression"],
            version=self._properties["version"],
            write_statistics=self._properties["write_statistics"],
            data_page_size=self._properties["data_page_size"],
            compression_level=self._properties["compression_level"],
            use_byte_stream_split=(
                self._properties["use_byte_stream_split"]
            ),
            column_encoding=self._properties["column_encoding"],
            data_page_version=self._properties["data_page_version"],
        )

        cdef shared_ptr[CDatasetEncryptionConfiguration] c_config
        if self._properties["dataset_encryption_config"]:
            config = self._properties["dataset_encryption_config"]
            if not isinstance(config, DatasetEncryptionConfiguration):
                raise ValueError("config must be a DatasetEncryptionConfiguration")
            c_config = (<DatasetEncryptionConfiguration>config).unwrap()
            opts.SetDatasetEncryptionConfig(c_config)

    def _set_arrow_properties(self):
        cdef CParquetFileWriteOptions* opts = self.parquet_options

        opts.arrow_writer_properties = _create_arrow_writer_properties(
            use_deprecated_int96_timestamps=(
                self._properties["use_deprecated_int96_timestamps"]
            ),
            coerce_timestamps=self._properties["coerce_timestamps"],
            allow_truncated_timestamps=(
                self._properties["allow_truncated_timestamps"]
            ),
            writer_engine_version="V2",
            use_compliant_nested_type=(
                self._properties["use_compliant_nested_type"]
            )
        )

    cdef void init(self, const shared_ptr[CFileWriteOptions]& sp):
        FileWriteOptions.init(self, sp)
        self.parquet_options = <CParquetFileWriteOptions*> sp.get()
        self._properties = dict(
            use_dictionary=True,
            compression="snappy",
            version="2.6",
            write_statistics=None,
            data_page_size=None,
            compression_level=None,
            use_byte_stream_split=False,
            column_encoding=None,
            data_page_version="1.0",
            use_deprecated_int96_timestamps=False,
            coerce_timestamps=None,
            allow_truncated_timestamps=False,
            use_compliant_nested_type=True,
            dataset_encryption_config=None,
        )
        self._set_properties()
        self._set_arrow_properties()

    def __repr__(self):
        return "<pyarrow.dataset.ParquetFileWriteOptions {0}>".format(
            " ".join([f"{key}={value}" for key, value in self._properties.items()])
        )


cdef set _PARQUET_READ_OPTIONS = {
    'dictionary_columns', 'coerce_int96_timestamp_unit'
}


cdef class ParquetFragmentScanOptions(FragmentScanOptions):
    """
    Scan-specific options for Parquet fragments.

    Parameters
    ----------
    use_buffered_stream : bool, default False
        Read files through buffered input streams rather than loading entire
        row groups at once. This may be enabled to reduce memory overhead.
        Disabled by default.
    buffer_size : int, default 8192
        Size of buffered stream, if enabled. Default is 8KB.
    pre_buffer : bool, default False
        If enabled, pre-buffer the raw Parquet data instead of issuing one
        read per column chunk. This can improve performance on high-latency
        filesystems.
    thrift_string_size_limit : int, default None
        If not None, override the maximum total string size allocated
        when decoding Thrift structures. The default limit should be
        sufficient for most Parquet files.
    thrift_container_size_limit : int, default None
        If not None, override the maximum total size of containers allocated
        when decoding Thrift structures. The default limit should be
        sufficient for most Parquet files.
    dataset_decryption_config : DatasetDecryptionConfiguration, default None
        If not None, use the provided DatasetDecryptionConfiguration to decrypt the
        Parquet file.
    """

    cdef:
        CParquetFragmentScanOptions* parquet_options
        DatasetDecryptionConfiguration _dataset_decryption_config

    # Avoid mistakingly creating attributes
    __slots__ = ()

    def __init__(self, *, bint use_buffered_stream=False,
                 buffer_size=8192,
                 bint pre_buffer=False,
                 thrift_string_size_limit=None,
                 thrift_container_size_limit=None,
                 dataset_decryption_config=None):
        self.init(shared_ptr[CFragmentScanOptions](
            new CParquetFragmentScanOptions()))
        self.use_buffered_stream = use_buffered_stream
        self.buffer_size = buffer_size
        self.pre_buffer = pre_buffer
        if thrift_string_size_limit is not None:
            self.thrift_string_size_limit = thrift_string_size_limit
        if thrift_container_size_limit is not None:
            self.thrift_container_size_limit = thrift_container_size_limit

        if dataset_decryption_config:
            self.SetDatasetDecryptionConfig(dataset_decryption_config)

    cdef void init(self, const shared_ptr[CFragmentScanOptions]& sp):
        FragmentScanOptions.init(self, sp)
        self.parquet_options = <CParquetFragmentScanOptions*> sp.get()

    cdef CReaderProperties* reader_properties(self):
        return self.parquet_options.reader_properties.get()

    cdef ArrowReaderProperties* arrow_reader_properties(self):
        return self.parquet_options.arrow_reader_properties.get()

    @property
    def dataset_decryption_config(self):
        return self._dataset_decryption_config

    @dataset_decryption_config.setter
    def dataset_decryption_config(self, DatasetDecryptionConfiguration config):
        self.SetDatasetDecryptionConfig(config)

    @property
    def use_buffered_stream(self):
        return self.reader_properties().is_buffered_stream_enabled()

    @use_buffered_stream.setter
    def use_buffered_stream(self, bint use_buffered_stream):
        if use_buffered_stream:
            self.reader_properties().enable_buffered_stream()
        else:
            self.reader_properties().disable_buffered_stream()

    @property
    def buffer_size(self):
        return self.reader_properties().buffer_size()

    @buffer_size.setter
    def buffer_size(self, buffer_size):
        if buffer_size <= 0:
            raise ValueError("Buffer size must be larger than zero")
        self.reader_properties().set_buffer_size(buffer_size)

    @property
    def pre_buffer(self):
        return self.arrow_reader_properties().pre_buffer()

    @pre_buffer.setter
    def pre_buffer(self, bint pre_buffer):
        self.arrow_reader_properties().set_pre_buffer(pre_buffer)

    @property
    def thrift_string_size_limit(self):
        return self.reader_properties().thrift_string_size_limit()

    @thrift_string_size_limit.setter
    def thrift_string_size_limit(self, size):
        if size <= 0:
            raise ValueError("size must be larger than zero")
        self.reader_properties().set_thrift_string_size_limit(size)

    @property
    def thrift_container_size_limit(self):
        return self.reader_properties().thrift_container_size_limit()

    @thrift_container_size_limit.setter
    def thrift_container_size_limit(self, size):
        if size <= 0:
            raise ValueError("size must be larger than zero")
        self.reader_properties().set_thrift_container_size_limit(size)

    def equals(self, ParquetFragmentScanOptions other):
        attrs = (
            self.use_buffered_stream, self.buffer_size, self.pre_buffer,
            self.thrift_string_size_limit, self.thrift_container_size_limit)
        other_attrs = (
            other.use_buffered_stream, other.buffer_size, other.pre_buffer,
            other.thrift_string_size_limit,
            other.thrift_container_size_limit)
        return attrs == other_attrs

    def SetDatasetDecryptionConfig(self, DatasetDecryptionConfiguration config):
        cdef shared_ptr[CDatasetDecryptionConfiguration] c_config
        if not isinstance(config, DatasetDecryptionConfiguration):
            raise ValueError("config must be a DatasetDecryptionConfiguration")
        self._dataset_decryption_config = config
        c_config = config.unwrap()
        self.parquet_options.SetDatasetDecryptionConfig(c_config)

    @classmethod
    def _reconstruct(cls, kwargs):
        return cls(**kwargs)

    def __reduce__(self):
        kwargs = dict(
            use_buffered_stream=self.use_buffered_stream,
            buffer_size=self.buffer_size,
            pre_buffer=self.pre_buffer,
            thrift_string_size_limit=self.thrift_string_size_limit,
            thrift_container_size_limit=self.thrift_container_size_limit,
        )
        return type(self)._reconstruct, (kwargs,)


cdef class ParquetFactoryOptions(_Weakrefable):
    """
    Influences the discovery of parquet dataset.

    Parameters
    ----------
    partition_base_dir : str, optional
        For the purposes of applying the partitioning, paths will be
        stripped of the partition_base_dir. Files not matching the
        partition_base_dir prefix will be skipped for partitioning discovery.
        The ignored files will still be part of the Dataset, but will not
        have partition information.
    partitioning : Partitioning, PartitioningFactory, optional
        The partitioning scheme applied to fragments, see ``Partitioning``.
    validate_column_chunk_paths : bool, default False
        Assert that all ColumnChunk paths are consistent. The parquet spec
        allows for ColumnChunk data to be stored in multiple files, but
        ParquetDatasetFactory supports only a single file with all ColumnChunk
        data. If this flag is set construction of a ParquetDatasetFactory will
        raise an error if ColumnChunk data is not resident in a single file.
    """

    cdef:
        CParquetFactoryOptions options

    __slots__ = ()  # avoid mistakingly creating attributes

    def __init__(self, partition_base_dir=None, partitioning=None,
                 validate_column_chunk_paths=False):
        if isinstance(partitioning, PartitioningFactory):
            self.partitioning_factory = partitioning
        elif isinstance(partitioning, Partitioning):
            self.partitioning = partitioning

        if partition_base_dir is not None:
            self.partition_base_dir = partition_base_dir

        self.options.validate_column_chunk_paths = validate_column_chunk_paths

    cdef inline CParquetFactoryOptions unwrap(self):
        return self.options

    @property
    def partitioning(self):
        """Partitioning to apply to discovered files.

        NOTE: setting this property will overwrite partitioning_factory.
        """
        c_partitioning = self.options.partitioning.partitioning()
        if c_partitioning.get() == nullptr:
            return None
        return Partitioning.wrap(c_partitioning)

    @partitioning.setter
    def partitioning(self, Partitioning value):
        self.options.partitioning = (<Partitioning> value).unwrap()

    @property
    def partitioning_factory(self):
        """PartitioningFactory to apply to discovered files and
        discover a Partitioning.

        NOTE: setting this property will overwrite partitioning.
        """
        c_factory = self.options.partitioning.factory()
        if c_factory.get() == nullptr:
            return None
        return PartitioningFactory.wrap(c_factory, None, None)

    @partitioning_factory.setter
    def partitioning_factory(self, PartitioningFactory value):
        self.options.partitioning = (<PartitioningFactory> value).unwrap()

    @property
    def partition_base_dir(self):
        """
        Base directory to strip paths before applying the partitioning.
        """
        return frombytes(self.options.partition_base_dir)

    @partition_base_dir.setter
    def partition_base_dir(self, value):
        self.options.partition_base_dir = tobytes(value)

    @property
    def validate_column_chunk_paths(self):
        """
        Base directory to strip paths before applying the partitioning.
        """
        return self.options.validate_column_chunk_paths

    @validate_column_chunk_paths.setter
    def validate_column_chunk_paths(self, value):
        self.options.validate_column_chunk_paths = value


cdef class ParquetDatasetFactory(DatasetFactory):
    """
    Create a ParquetDatasetFactory from a Parquet `_metadata` file.

    Parameters
    ----------
    metadata_path : str
        Path to the `_metadata` parquet metadata-only file generated with
        `pyarrow.parquet.write_metadata`.
    filesystem : pyarrow.fs.FileSystem
        Filesystem to read the metadata_path from, and subsequent parquet
        files.
    format : ParquetFileFormat
        Parquet format options.
    options : ParquetFactoryOptions, optional
        Various flags influencing the discovery of filesystem paths.
    """

    cdef:
        CParquetDatasetFactory* parquet_factory

    def __init__(self, metadata_path, FileSystem filesystem not None,
                 FileFormat format not None,
                 ParquetFactoryOptions options=None):
        cdef:
            c_string c_path
            shared_ptr[CFileSystem] c_filesystem
            shared_ptr[CParquetFileFormat] c_format
            CResult[shared_ptr[CDatasetFactory]] result
            CParquetFactoryOptions c_options

        c_path = tobytes(metadata_path)
        c_filesystem = filesystem.unwrap()
        c_format = static_pointer_cast[CParquetFileFormat, CFileFormat](
            format.unwrap())
        options = options or ParquetFactoryOptions()
        c_options = options.unwrap()

        with nogil:
            result = CParquetDatasetFactory.MakeFromMetaDataPath(
                c_path, c_filesystem, c_format, c_options)
        self.init(GetResultValue(result))

    cdef init(self, shared_ptr[CDatasetFactory]& sp):
        DatasetFactory.init(self, sp)
        self.parquet_factory = <CParquetDatasetFactory*> sp.get()<|MERGE_RESOLUTION|>--- conflicted
+++ resolved
@@ -76,13 +76,6 @@
             raise ValueError(
                 "encryption_config cannot be None")
 
-<<<<<<< HEAD
-        self.c_encryption_config.reset(new CDatasetEncryptionConfiguration())
-        self.c_encryption_config.get().Setup(pyarrow_unwrap_cryptofactory(crypto_factory),
-                                  pyarrow_unwrap_kmsconnectionconfig(
-                                      kms_connection_config),
-                                  pyarrow_unwrap_encryptionconfig(encryption_config))
-=======
         self.c_config.reset(new CDatasetEncryptionConfiguration())
 
         c_encryption_config = pyarrow_unwrap_encryptionconfig(encryption_config)
@@ -91,7 +84,6 @@
                                   pyarrow_unwrap_kmsconnectionconfig(
                                       kms_connection_config),
                                   c_encryption_config)
->>>>>>> 142b4224
 
     @staticmethod
     cdef wrap(shared_ptr[CDatasetEncryptionConfiguration] c_config):
@@ -100,19 +92,11 @@
         return python_config
 
     cdef shared_ptr[CDatasetEncryptionConfiguration] unwrap(self):
-<<<<<<< HEAD
-        return self.c_encryption_config
-
-cdef class DatasetDecryptionConfiguration(_Weakrefable):
-    cdef:
-        shared_ptr[CDatasetDecryptionConfiguration] c_decryption_config
-=======
         return self.c_config
 
 cdef class DatasetDecryptionConfiguration(_Weakrefable):
     cdef:
         shared_ptr[CDatasetDecryptionConfiguration] c_config
->>>>>>> 142b4224
 
      # Avoid mistakingly creating attributes
     __slots__ = ()
@@ -120,22 +104,12 @@
     def __cinit__(self, object crypto_factory, object kms_connection_config,
                   object decryption_config):
 
-<<<<<<< HEAD
-=======
         cdef shared_ptr[CEncryptionConfiguration] c_decryption_config
 
->>>>>>> 142b4224
         if decryption_config is None:
             raise ValueError(
                 "decryption_config cannot be None")
 
-<<<<<<< HEAD
-        self.c_decryption_config.reset(new CDatasetDecryptionConfiguration())
-        self.c_decryption_config.get().Setup(pyarrow_unwrap_cryptofactory(crypto_factory),
-                                             pyarrow_unwrap_kmsconnectionconfig(
-            kms_connection_config),
-            pyarrow_unwrap_decryptionconfig(decryption_config))
-=======
         self.c_config.reset(new CDatasetDecryptionConfiguration())
 
         c_decryption_config = pyarrow_unwrap_decryptionconfig(decryption_config)
@@ -144,7 +118,6 @@
                                   pyarrow_unwrap_kmsconnectionconfig(
                                       kms_connection_config),
                                   c_decryption_config)
->>>>>>> 142b4224
 
     @staticmethod
     cdef wrap(shared_ptr[CDatasetDecryptionConfiguration] c_config):
@@ -153,11 +126,7 @@
         return python_config
 
     cdef shared_ptr[CDatasetDecryptionConfiguration] unwrap(self):
-<<<<<<< HEAD
-        return self.c_decryption_config
-=======
         return self.c_config
->>>>>>> 142b4224
 
 cdef class ParquetFileFormat(FileFormat):
     """
