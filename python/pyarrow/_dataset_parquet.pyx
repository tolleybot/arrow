# Licensed to the Apache Software Foundation (ASF) under one
# or more contributor license agreements.  See the NOTICE file
# distributed with this work for additional information
# regarding copyright ownership.  The ASF licenses this file
# to you under the Apache License, Version 2.0 (the
# "License"); you may not use this file except in compliance
# with the License.  You may obtain a copy of the License at
#
#   http://www.apache.org/licenses/LICENSE-2.0
#
# Unless required by applicable law or agreed to in writing,
# software distributed under the License is distributed on an
# "AS IS" BASIS, WITHOUT WARRANTIES OR CONDITIONS OF ANY
# KIND, either express or implied.  See the License for the
# specific language governing permissions and limitations
# under the License.

# cython: language_level = 3

"""Dataset support for Parquest file format."""

from cython.operator cimport dereference as deref

import os
import warnings

import pyarrow as pa
from pyarrow.lib cimport *
from pyarrow.lib import frombytes, tobytes
from pyarrow.includes.libarrow cimport *
from pyarrow.includes.libarrow_dataset cimport *
from pyarrow.includes.libarrow_dataset_parquet cimport *
from pyarrow._fs cimport FileSystem

from pyarrow._compute cimport Expression, _bind
from pyarrow._dataset cimport (
    _make_file_source,
    DatasetFactory,
    FileFormat,
    FileFragment,
    FileWriteOptions,
    Fragment,
    FragmentScanOptions,
    Partitioning,
    PartitioningFactory,
    WrittenFile
)


from pyarrow._parquet cimport (
    _create_writer_properties, _create_arrow_writer_properties,
    FileMetaData,
)

from pyarrow._parquet_encryption cimport *


cdef Expression _true = Expression._scalar(True)


ctypedef CParquetFileWriter* _CParquetFileWriterPtr

cdef class DatasetEncryptionConfiguration(_Weakrefable):
    cdef:
        shared_ptr[CDatasetEncryptionConfiguration] c_config

    # Avoid mistakenly creating attributes
    __slots__ = ()

    def __cinit__(self, object crypto_factory, object kms_connection_config,
                  object encryption_config):

        cdef shared_ptr[CEncryptionConfiguration] c_encryption_config

        if encryption_config is None:
            raise ValueError(
                "encryption_config cannot be None")

<<<<<<< HEAD
        self.c_config.reset(new CDatasetEncryptionConfiguration())
        self.c_config.get().Setup(pyarrow_unwrap_cryptofactory(crypto_factory),
=======
        self.c_encryption_config.reset(new CDatasetEncryptionConfiguration())
        self.c_encryption_config.get().Setup(pyarrow_unwrap_cryptofactory(crypto_factory),
>>>>>>> 650c82c7
                                  pyarrow_unwrap_kmsconnectionconfig(
                                      kms_connection_config),
                                  pyarrow_unwrap_encryptionconfig(encryption_config))

    @staticmethod
    cdef wrap(shared_ptr[CDatasetEncryptionConfiguration] c_config):
        cdef DatasetEncryptionConfiguration python_config = DatasetEncryptionConfiguration.__new__(DatasetEncryptionConfiguration)
<<<<<<< HEAD
        python_config.c_config = c_config
        return python_config

    cdef shared_ptr[CDatasetEncryptionConfiguration] unwrap(self):
        return self.c_config
=======
        python_config.c_encryption_config = c_config
        return python_config

    cdef shared_ptr[CDatasetEncryptionConfiguration] unwrap(self):
        return self.c_encryption_config
>>>>>>> 650c82c7

cdef class DatasetDecryptionConfiguration(_Weakrefable):
    cdef:
        shared_ptr[CDatasetDecryptionConfiguration] c_decryption_config

     # Avoid mistakingly creating attributes
    __slots__ = ()

    def __cinit__(self, object crypto_factory, object kms_connection_config,
                  object decryption_config):

        if decryption_config is None:
            raise ValueError(
                "decryption_config cannot be None")

        self.c_decryption_config.reset(new CDatasetDecryptionConfiguration())
        self.c_decryption_config.get().Setup(pyarrow_unwrap_cryptofactory(crypto_factory),
                                             pyarrow_unwrap_kmsconnectionconfig(
            kms_connection_config),
            pyarrow_unwrap_decryptionconfig(decryption_config))

    @staticmethod
    cdef wrap(shared_ptr[CDatasetDecryptionConfiguration] c_config):
        cdef DatasetDecryptionConfiguration python_config = DatasetDecryptionConfiguration.__new__(DatasetDecryptionConfiguration)
        python_config.c_decryption_config = c_config
        return python_config

    cdef shared_ptr[CDatasetDecryptionConfiguration] unwrap(self):
        return self.c_decryption_config

cdef class ParquetFileFormat(FileFormat):
    """
    FileFormat for Parquet

    Parameters
    ----------
    read_options : ParquetReadOptions
        Read options for the file.
    default_fragment_scan_options : ParquetFragmentScanOptions
        Scan Options for the file.
    **kwargs : dict
        Additional options for read option or scan option
    """

    cdef:
        CParquetFileFormat* parquet_format

    def __init__(self, read_options=None,
                 default_fragment_scan_options=None,
                 **kwargs):
        cdef:
            shared_ptr[CParquetFileFormat] wrapped
            CParquetFileFormatReaderOptions* options

        # Read/scan options
        read_options_args = {option: kwargs[option] for option in kwargs
                             if option in _PARQUET_READ_OPTIONS}
        scan_args = {option: kwargs[option] for option in kwargs
                     if option not in _PARQUET_READ_OPTIONS}
        if read_options and read_options_args:
            duplicates = ', '.join(sorted(read_options_args))
            raise ValueError(f'If `read_options` is given, '
                             f'cannot specify {duplicates}')
        if default_fragment_scan_options and scan_args:
            duplicates = ', '.join(sorted(scan_args))
            raise ValueError(f'If `default_fragment_scan_options` is given, '
                             f'cannot specify {duplicates}')

        if read_options is None:
            read_options = ParquetReadOptions(**read_options_args)
        elif isinstance(read_options, dict):
            # For backwards compatibility
            duplicates = []
            for option, value in read_options.items():
                if option in _PARQUET_READ_OPTIONS:
                    read_options_args[option] = value
                else:
                    duplicates.append(option)
                    scan_args[option] = value
            if duplicates:
                duplicates = ", ".join(duplicates)
                warnings.warn(f'The scan options {duplicates} should be '
                              'specified directly as keyword arguments')
            read_options = ParquetReadOptions(**read_options_args)
        elif not isinstance(read_options, ParquetReadOptions):
            raise TypeError('`read_options` must be either a dictionary or an '
                            'instance of ParquetReadOptions')

        if default_fragment_scan_options is None:
            default_fragment_scan_options = ParquetFragmentScanOptions(
                **scan_args)
        elif isinstance(default_fragment_scan_options, dict):
            default_fragment_scan_options = ParquetFragmentScanOptions(
                **default_fragment_scan_options)
        elif not isinstance(default_fragment_scan_options,
                            ParquetFragmentScanOptions):
            raise TypeError('`default_fragment_scan_options` must be either a '
                            'dictionary or an instance of '
                            'ParquetFragmentScanOptions')

        wrapped = make_shared[CParquetFileFormat]()

        options = &(wrapped.get().reader_options)
        if read_options.dictionary_columns is not None:
            for column in read_options.dictionary_columns:
                options.dict_columns.insert(tobytes(column))
        options.coerce_int96_timestamp_unit = \
            read_options._coerce_int96_timestamp_unit

        self.init(<shared_ptr[CFileFormat]> wrapped)
        self.default_fragment_scan_options = default_fragment_scan_options

    cdef void init(self, const shared_ptr[CFileFormat]& sp):
        FileFormat.init(self, sp)
        self.parquet_format = <CParquetFileFormat*> sp.get()

    cdef WrittenFile _finish_write(self, path, base_dir,
                                   CFileWriter* file_writer):
        cdef:
            FileMetaData parquet_metadata
            CParquetFileWriter* parquet_file_writer

        parquet_metadata = None
        parquet_file_writer = dynamic_cast[_CParquetFileWriterPtr](file_writer)
        with nogil:
            metadata = deref(
                deref(parquet_file_writer).parquet_writer()).metadata()
        if metadata:
            parquet_metadata = FileMetaData()
            parquet_metadata.init(metadata)
            parquet_metadata.set_file_path(os.path.relpath(path, base_dir))

        size = GetResultValue(file_writer.GetBytesWritten())

        return WrittenFile(path, parquet_metadata, size)

    @property
    def read_options(self):
        cdef CParquetFileFormatReaderOptions* options
        options = &self.parquet_format.reader_options
        parquet_read_options = ParquetReadOptions(
            dictionary_columns={frombytes(col)
                                for col in options.dict_columns},
        )
        # Read options getter/setter works with strings so setting
        # the private property which uses the C Type
        parquet_read_options._coerce_int96_timestamp_unit = \
            options.coerce_int96_timestamp_unit
        return parquet_read_options

    def make_write_options(self, **kwargs):
        opts = FileFormat.make_write_options(self)
        (<ParquetFileWriteOptions> opts).update(**kwargs)
        return opts

    cdef _set_default_fragment_scan_options(self, FragmentScanOptions options):
        if options.type_name == 'parquet':
            self.parquet_format.default_fragment_scan_options = options.wrapped
        else:
            super()._set_default_fragment_scan_options(options)

    def equals(self, ParquetFileFormat other):
        return (
            self.read_options.equals(other.read_options) and
            self.default_fragment_scan_options ==
            other.default_fragment_scan_options
        )

    @property
    def default_extname(self):
        return "parquet"

    def __reduce__(self):
        return ParquetFileFormat, (self.read_options,
                                   self.default_fragment_scan_options)

    def __repr__(self):
        return f"<ParquetFileFormat read_options={self.read_options}>"

    def make_fragment(self, file, filesystem=None,
                      Expression partition_expression=None, row_groups=None):
        """
        Make a FileFragment from a given file.

        Parameters
        ----------
        file : file-like object, path-like or str
            The file or file path to make a fragment from.
        filesystem : Filesystem, optional
            If `filesystem` is given, `file` must be a string and specifies
            the path of the file to read from the filesystem.
        partition_expression : Expression, optional
            An expression that is guaranteed true for all rows in the fragment.  Allows
            fragment to be potentially skipped while scanning with a filter.
        row_groups : Iterable, optional
            The indices of the row groups to include

        Returns
        -------
        fragment : Fragment
            The file fragment
        """
        cdef:
            vector[int] c_row_groups

        if partition_expression is None:
            partition_expression = _true

        if row_groups is None:
            return super().make_fragment(file, filesystem,
                                         partition_expression)

        c_source = _make_file_source(file, filesystem)
        c_row_groups = [<int> row_group for row_group in set(row_groups)]

        c_fragment = <shared_ptr[CFragment]> GetResultValue(
            self.parquet_format.MakeFragment(move(c_source),
                                             partition_expression.unwrap(),
                                             <shared_ptr[CSchema]>nullptr,
                                             move(c_row_groups)))
        return Fragment.wrap(move(c_fragment))


class RowGroupInfo:
    """
    A wrapper class for RowGroup information

    Parameters
    ----------
    id : integer
        The group ID.
    metadata : FileMetaData
        The rowgroup metadata.
    schema : Schema
        Schema of the rows.
    """

    def __init__(self, id, metadata, schema):
        self.id = id
        self.metadata = metadata
        self.schema = schema

    @property
    def num_rows(self):
        return self.metadata.num_rows

    @property
    def total_byte_size(self):
        return self.metadata.total_byte_size

    @property
    def statistics(self):
        def name_stats(i):
            col = self.metadata.column(i)

            stats = col.statistics
            if stats is None or not stats.has_min_max:
                return None, None

            name = col.path_in_schema
            field_index = self.schema.get_field_index(name)
            if field_index < 0:
                return None, None

            typ = self.schema.field(field_index).type
            return col.path_in_schema, {
                'min': pa.scalar(stats.min, type=typ).as_py(),
                'max': pa.scalar(stats.max, type=typ).as_py()
            }

        return {
            name: stats for name, stats
            in map(name_stats, range(self.metadata.num_columns))
            if stats is not None
        }

    def __repr__(self):
        return "RowGroupInfo({})".format(self.id)

    def __eq__(self, other):
        if isinstance(other, int):
            return self.id == other
        if not isinstance(other, RowGroupInfo):
            return False
        return self.id == other.id


cdef class ParquetFileFragment(FileFragment):
    """A Fragment representing a parquet file."""

    cdef:
        CParquetFileFragment* parquet_file_fragment

    cdef void init(self, const shared_ptr[CFragment]& sp):
        FileFragment.init(self, sp)
        self.parquet_file_fragment = <CParquetFileFragment*> sp.get()

    def __reduce__(self):
        buffer = self.buffer
        # parquet_file_fragment.row_groups() is empty if the metadata
        # information of the file is not yet populated
        if not bool(self.parquet_file_fragment.row_groups()):
            row_groups = None
        else:
            row_groups = [row_group.id for row_group in self.row_groups]

        return self.format.make_fragment, (
            self.path if buffer is None else buffer,
            self.filesystem,
            self.partition_expression,
            row_groups
        )

    def ensure_complete_metadata(self):
        """
        Ensure that all metadata (statistics, physical schema, ...) have
        been read and cached in this fragment.
        """
        with nogil:
            check_status(self.parquet_file_fragment.EnsureCompleteMetadata())

    @property
    def row_groups(self):
        metadata = self.metadata
        cdef vector[int] row_groups = self.parquet_file_fragment.row_groups()
        return [RowGroupInfo(i, metadata.row_group(i), self.physical_schema)
                for i in row_groups]

    @property
    def metadata(self):
        self.ensure_complete_metadata()
        cdef FileMetaData metadata = FileMetaData()
        metadata.init(self.parquet_file_fragment.metadata())
        return metadata

    @property
    def num_row_groups(self):
        """
        Return the number of row groups viewed by this fragment (not the
        number of row groups in the origin file).
        """
        self.ensure_complete_metadata()
        return self.parquet_file_fragment.row_groups().size()

    def split_by_row_group(self, Expression filter=None,
                           Schema schema=None):
        """
        Split the fragment into multiple fragments.

        Yield a Fragment wrapping each row group in this ParquetFileFragment.
        Row groups will be excluded whose metadata contradicts the optional
        filter.

        Parameters
        ----------
        filter : Expression, default None
            Only include the row groups which satisfy this predicate (using
            the Parquet RowGroup statistics).
        schema : Schema, default None
            Schema to use when filtering row groups. Defaults to the
            Fragment's phsyical schema

        Returns
        -------
        A list of Fragments
        """
        cdef:
            vector[shared_ptr[CFragment]] c_fragments
            CExpression c_filter
            shared_ptr[CFragment] c_fragment

        schema = schema or self.physical_schema
        c_filter = _bind(filter, schema)
        with nogil:
            c_fragments = move(GetResultValue(
                self.parquet_file_fragment.SplitByRowGroup(move(c_filter))))

        return [Fragment.wrap(c_fragment) for c_fragment in c_fragments]

    def subset(self, Expression filter=None, Schema schema=None,
               object row_group_ids=None):
        """
        Create a subset of the fragment (viewing a subset of the row groups).

        Subset can be specified by either a filter predicate (with optional
        schema) or by a list of row group IDs. Note that when using a filter,
        the resulting fragment can be empty (viewing no row groups).

        Parameters
        ----------
        filter : Expression, default None
            Only include the row groups which satisfy this predicate (using
            the Parquet RowGroup statistics).
        schema : Schema, default None
            Schema to use when filtering row groups. Defaults to the
            Fragment's phsyical schema
        row_group_ids : list of ints
            The row group IDs to include in the subset. Can only be specified
            if `filter` is None.

        Returns
        -------
        ParquetFileFragment
        """
        cdef:
            CExpression c_filter
            vector[int] c_row_group_ids
            shared_ptr[CFragment] c_fragment

        if filter is not None and row_group_ids is not None:
            raise ValueError(
                "Cannot specify both 'filter' and 'row_group_ids'."
            )

        if filter is not None:
            schema = schema or self.physical_schema
            c_filter = _bind(filter, schema)
            with nogil:
                c_fragment = move(GetResultValue(
                    self.parquet_file_fragment.SubsetWithFilter(
                        move(c_filter))))
        elif row_group_ids is not None:
            c_row_group_ids = [
                <int> row_group for row_group in sorted(set(row_group_ids))
            ]
            with nogil:
                c_fragment = move(GetResultValue(
                    self.parquet_file_fragment.SubsetWithIds(
                        move(c_row_group_ids))))
        else:
            raise ValueError(
                "Need to specify one of 'filter' or 'row_group_ids'"
            )

        return Fragment.wrap(c_fragment)


cdef class ParquetReadOptions(_Weakrefable):
    """
    Parquet format specific options for reading.

    Parameters
    ----------
    dictionary_columns : list of string, default None
        Names of columns which should be dictionary encoded as
        they are read
    coerce_int96_timestamp_unit : str, default None
        Cast timestamps that are stored in INT96 format to a particular
        resolution (e.g. 'ms'). Setting to None is equivalent to 'ns'
        and therefore INT96 timestamps will be inferred as timestamps
        in nanoseconds
    """

    cdef public:
        set dictionary_columns
        TimeUnit _coerce_int96_timestamp_unit

    # Also see _PARQUET_READ_OPTIONS
    def __init__(self, dictionary_columns=None,
                 coerce_int96_timestamp_unit=None):
        self.dictionary_columns = set(dictionary_columns or set())
        self.coerce_int96_timestamp_unit = coerce_int96_timestamp_unit

    @property
    def coerce_int96_timestamp_unit(self):
        return timeunit_to_string(self._coerce_int96_timestamp_unit)

    @coerce_int96_timestamp_unit.setter
    def coerce_int96_timestamp_unit(self, unit):
        if unit is not None:
            self._coerce_int96_timestamp_unit = string_to_timeunit(unit)
        else:
            self._coerce_int96_timestamp_unit = TimeUnit_NANO

    def equals(self, ParquetReadOptions other):
        return (self.dictionary_columns == other.dictionary_columns and
                self.coerce_int96_timestamp_unit ==
                other.coerce_int96_timestamp_unit)

    def __eq__(self, other):
        try:
            return self.equals(other)
        except TypeError:
            return False

    def __repr__(self):
        return (
            f"<ParquetReadOptions"
            f" dictionary_columns={self.dictionary_columns}"
            f" coerce_int96_timestamp_unit={self.coerce_int96_timestamp_unit}>"
        )


cdef class ParquetFileWriteOptions(FileWriteOptions):

    cdef:
        CParquetFileWriteOptions* parquet_options
        object _properties

    def update(self, **kwargs):
        arrow_fields = {
            "use_deprecated_int96_timestamps",
            "coerce_timestamps",
            "allow_truncated_timestamps",
            "use_compliant_nested_type",
        }

        setters = set()
        for name, value in kwargs.items():
            if name not in self._properties:
                raise TypeError("unexpected parquet write option: " + name)
            self._properties[name] = value
            if name in arrow_fields:
                setters.add(self._set_arrow_properties)
            else:
                setters.add(self._set_properties)

        for setter in setters:
            setter()

    def _set_properties(self):
        cdef CParquetFileWriteOptions* opts = self.parquet_options

        opts.writer_properties = _create_writer_properties(
            use_dictionary=self._properties["use_dictionary"],
            compression=self._properties["compression"],
            version=self._properties["version"],
            write_statistics=self._properties["write_statistics"],
            data_page_size=self._properties["data_page_size"],
            compression_level=self._properties["compression_level"],
            use_byte_stream_split=(
                self._properties["use_byte_stream_split"]
            ),
            column_encoding=self._properties["column_encoding"],
            data_page_version=self._properties["data_page_version"],
        )

        cdef shared_ptr[CDatasetEncryptionConfiguration] c_config
        if self._properties["dataset_encryption_config"]:
            config = self._properties["dataset_encryption_config"]
            if not isinstance(config, DatasetEncryptionConfiguration):
                raise ValueError("config must be a DatasetEncryptionConfiguration")
            c_config = (<DatasetEncryptionConfiguration>config).unwrap()
            opts.SetDatasetEncryptionConfig(c_config)

    def _set_arrow_properties(self):
        cdef CParquetFileWriteOptions* opts = self.parquet_options

        opts.arrow_writer_properties = _create_arrow_writer_properties(
            use_deprecated_int96_timestamps=(
                self._properties["use_deprecated_int96_timestamps"]
            ),
            coerce_timestamps=self._properties["coerce_timestamps"],
            allow_truncated_timestamps=(
                self._properties["allow_truncated_timestamps"]
            ),
            writer_engine_version="V2",
            use_compliant_nested_type=(
                self._properties["use_compliant_nested_type"]
            )
        )

    cdef void init(self, const shared_ptr[CFileWriteOptions]& sp):
        FileWriteOptions.init(self, sp)
        self.parquet_options = <CParquetFileWriteOptions*> sp.get()
        self._properties = dict(
            use_dictionary=True,
            compression="snappy",
            version="2.6",
            write_statistics=None,
            data_page_size=None,
            compression_level=None,
            use_byte_stream_split=False,
            column_encoding=None,
            data_page_version="1.0",
            use_deprecated_int96_timestamps=False,
            coerce_timestamps=None,
            allow_truncated_timestamps=False,
            use_compliant_nested_type=True,
            dataset_encryption_config=None,
        )
        self._set_properties()
        self._set_arrow_properties()

    def __repr__(self):
        return "<pyarrow.dataset.ParquetFileWriteOptions {0}>".format(
            " ".join([f"{key}={value}" for key, value in self._properties.items()])
        )


cdef set _PARQUET_READ_OPTIONS = {
    'dictionary_columns', 'coerce_int96_timestamp_unit'
}


cdef class ParquetFragmentScanOptions(FragmentScanOptions):
    """
    Scan-specific options for Parquet fragments.

    Parameters
    ----------
    use_buffered_stream : bool, default False
        Read files through buffered input streams rather than loading entire
        row groups at once. This may be enabled to reduce memory overhead.
        Disabled by default.
    buffer_size : int, default 8192
        Size of buffered stream, if enabled. Default is 8KB.
    pre_buffer : bool, default False
        If enabled, pre-buffer the raw Parquet data instead of issuing one
        read per column chunk. This can improve performance on high-latency
        filesystems.
    thrift_string_size_limit : int, default None
        If not None, override the maximum total string size allocated
        when decoding Thrift structures. The default limit should be
        sufficient for most Parquet files.
    thrift_container_size_limit : int, default None
        If not None, override the maximum total size of containers allocated
        when decoding Thrift structures. The default limit should be
        sufficient for most Parquet files.
    dataset_decryption_config : DatasetDecryptionConfiguration, default None
        If not None, use the provided DatasetDecryptionConfiguration to decrypt the
        Parquet file.
    """

    cdef:
        CParquetFragmentScanOptions* parquet_options
        DatasetDecryptionConfiguration _dataset_decryption_config

    # Avoid mistakingly creating attributes
    __slots__ = ()

    def __init__(self, *, bint use_buffered_stream=False,
                 buffer_size=8192,
                 bint pre_buffer=False,
                 thrift_string_size_limit=None,
                 thrift_container_size_limit=None,
                 dataset_decryption_config=None):
        self.init(shared_ptr[CFragmentScanOptions](
            new CParquetFragmentScanOptions()))
        self.use_buffered_stream = use_buffered_stream
        self.buffer_size = buffer_size
        self.pre_buffer = pre_buffer
        if thrift_string_size_limit is not None:
            self.thrift_string_size_limit = thrift_string_size_limit
        if thrift_container_size_limit is not None:
            self.thrift_container_size_limit = thrift_container_size_limit

        if dataset_decryption_config:
            self.SetDatasetDecryptionConfig(dataset_decryption_config)

    cdef void init(self, const shared_ptr[CFragmentScanOptions]& sp):
        FragmentScanOptions.init(self, sp)
        self.parquet_options = <CParquetFragmentScanOptions*> sp.get()

    cdef CReaderProperties* reader_properties(self):
        return self.parquet_options.reader_properties.get()

    cdef ArrowReaderProperties* arrow_reader_properties(self):
        return self.parquet_options.arrow_reader_properties.get()

    @property
    def dataset_decryption_config(self):
        return self._dataset_decryption_config

    @dataset_decryption_config.setter
    def dataset_decryption_config(self, DatasetDecryptionConfiguration config):
        self.SetDatasetDecryptionConfig(config)

    @property
    def use_buffered_stream(self):
        return self.reader_properties().is_buffered_stream_enabled()

    @use_buffered_stream.setter
    def use_buffered_stream(self, bint use_buffered_stream):
        if use_buffered_stream:
            self.reader_properties().enable_buffered_stream()
        else:
            self.reader_properties().disable_buffered_stream()

    @property
    def buffer_size(self):
        return self.reader_properties().buffer_size()

    @buffer_size.setter
    def buffer_size(self, buffer_size):
        if buffer_size <= 0:
            raise ValueError("Buffer size must be larger than zero")
        self.reader_properties().set_buffer_size(buffer_size)

    @property
    def pre_buffer(self):
        return self.arrow_reader_properties().pre_buffer()

    @pre_buffer.setter
    def pre_buffer(self, bint pre_buffer):
        self.arrow_reader_properties().set_pre_buffer(pre_buffer)

    @property
    def thrift_string_size_limit(self):
        return self.reader_properties().thrift_string_size_limit()

    @thrift_string_size_limit.setter
    def thrift_string_size_limit(self, size):
        if size <= 0:
            raise ValueError("size must be larger than zero")
        self.reader_properties().set_thrift_string_size_limit(size)

    @property
    def thrift_container_size_limit(self):
        return self.reader_properties().thrift_container_size_limit()

    @thrift_container_size_limit.setter
    def thrift_container_size_limit(self, size):
        if size <= 0:
            raise ValueError("size must be larger than zero")
        self.reader_properties().set_thrift_container_size_limit(size)

    def equals(self, ParquetFragmentScanOptions other):
        attrs = (
            self.use_buffered_stream, self.buffer_size, self.pre_buffer,
            self.thrift_string_size_limit, self.thrift_container_size_limit)
        other_attrs = (
            other.use_buffered_stream, other.buffer_size, other.pre_buffer,
            other.thrift_string_size_limit,
            other.thrift_container_size_limit)
        return attrs == other_attrs

    def SetDatasetDecryptionConfig(self, DatasetDecryptionConfiguration config):
        cdef shared_ptr[CDatasetDecryptionConfiguration] c_config
        if not isinstance(config, DatasetDecryptionConfiguration):
            raise ValueError("config must be a DatasetDecryptionConfiguration")
        self._dataset_decryption_config = config
        c_config = config.unwrap()
        self.parquet_options.SetDatasetDecryptionConfig(c_config)

    @classmethod
    def _reconstruct(cls, kwargs):
        return cls(**kwargs)

    def __reduce__(self):
        kwargs = dict(
            use_buffered_stream=self.use_buffered_stream,
            buffer_size=self.buffer_size,
            pre_buffer=self.pre_buffer,
            thrift_string_size_limit=self.thrift_string_size_limit,
            thrift_container_size_limit=self.thrift_container_size_limit,
        )
        return type(self)._reconstruct, (kwargs,)


cdef class ParquetFactoryOptions(_Weakrefable):
    """
    Influences the discovery of parquet dataset.

    Parameters
    ----------
    partition_base_dir : str, optional
        For the purposes of applying the partitioning, paths will be
        stripped of the partition_base_dir. Files not matching the
        partition_base_dir prefix will be skipped for partitioning discovery.
        The ignored files will still be part of the Dataset, but will not
        have partition information.
    partitioning : Partitioning, PartitioningFactory, optional
        The partitioning scheme applied to fragments, see ``Partitioning``.
    validate_column_chunk_paths : bool, default False
        Assert that all ColumnChunk paths are consistent. The parquet spec
        allows for ColumnChunk data to be stored in multiple files, but
        ParquetDatasetFactory supports only a single file with all ColumnChunk
        data. If this flag is set construction of a ParquetDatasetFactory will
        raise an error if ColumnChunk data is not resident in a single file.
    """

    cdef:
        CParquetFactoryOptions options

    __slots__ = ()  # avoid mistakingly creating attributes

    def __init__(self, partition_base_dir=None, partitioning=None,
                 validate_column_chunk_paths=False):
        if isinstance(partitioning, PartitioningFactory):
            self.partitioning_factory = partitioning
        elif isinstance(partitioning, Partitioning):
            self.partitioning = partitioning

        if partition_base_dir is not None:
            self.partition_base_dir = partition_base_dir

        self.options.validate_column_chunk_paths = validate_column_chunk_paths

    cdef inline CParquetFactoryOptions unwrap(self):
        return self.options

    @property
    def partitioning(self):
        """Partitioning to apply to discovered files.

        NOTE: setting this property will overwrite partitioning_factory.
        """
        c_partitioning = self.options.partitioning.partitioning()
        if c_partitioning.get() == nullptr:
            return None
        return Partitioning.wrap(c_partitioning)

    @partitioning.setter
    def partitioning(self, Partitioning value):
        self.options.partitioning = (<Partitioning> value).unwrap()

    @property
    def partitioning_factory(self):
        """PartitioningFactory to apply to discovered files and
        discover a Partitioning.

        NOTE: setting this property will overwrite partitioning.
        """
        c_factory = self.options.partitioning.factory()
        if c_factory.get() == nullptr:
            return None
        return PartitioningFactory.wrap(c_factory, None, None)

    @partitioning_factory.setter
    def partitioning_factory(self, PartitioningFactory value):
        self.options.partitioning = (<PartitioningFactory> value).unwrap()

    @property
    def partition_base_dir(self):
        """
        Base directory to strip paths before applying the partitioning.
        """
        return frombytes(self.options.partition_base_dir)

    @partition_base_dir.setter
    def partition_base_dir(self, value):
        self.options.partition_base_dir = tobytes(value)

    @property
    def validate_column_chunk_paths(self):
        """
        Base directory to strip paths before applying the partitioning.
        """
        return self.options.validate_column_chunk_paths

    @validate_column_chunk_paths.setter
    def validate_column_chunk_paths(self, value):
        self.options.validate_column_chunk_paths = value


cdef class ParquetDatasetFactory(DatasetFactory):
    """
    Create a ParquetDatasetFactory from a Parquet `_metadata` file.

    Parameters
    ----------
    metadata_path : str
        Path to the `_metadata` parquet metadata-only file generated with
        `pyarrow.parquet.write_metadata`.
    filesystem : pyarrow.fs.FileSystem
        Filesystem to read the metadata_path from, and subsequent parquet
        files.
    format : ParquetFileFormat
        Parquet format options.
    options : ParquetFactoryOptions, optional
        Various flags influencing the discovery of filesystem paths.
    """

    cdef:
        CParquetDatasetFactory* parquet_factory

    def __init__(self, metadata_path, FileSystem filesystem not None,
                 FileFormat format not None,
                 ParquetFactoryOptions options=None):
        cdef:
            c_string c_path
            shared_ptr[CFileSystem] c_filesystem
            shared_ptr[CParquetFileFormat] c_format
            CResult[shared_ptr[CDatasetFactory]] result
            CParquetFactoryOptions c_options

        c_path = tobytes(metadata_path)
        c_filesystem = filesystem.unwrap()
        c_format = static_pointer_cast[CParquetFileFormat, CFileFormat](
            format.unwrap())
        options = options or ParquetFactoryOptions()
        c_options = options.unwrap()

        with nogil:
            result = CParquetDatasetFactory.MakeFromMetaDataPath(
                c_path, c_filesystem, c_format, c_options)
        self.init(GetResultValue(result))

    cdef init(self, shared_ptr[CDatasetFactory]& sp):
        DatasetFactory.init(self, sp)
        self.parquet_factory = <CParquetDatasetFactory*> sp.get()<|MERGE_RESOLUTION|>--- conflicted
+++ resolved
@@ -76,13 +76,8 @@
             raise ValueError(
                 "encryption_config cannot be None")
 
-<<<<<<< HEAD
-        self.c_config.reset(new CDatasetEncryptionConfiguration())
-        self.c_config.get().Setup(pyarrow_unwrap_cryptofactory(crypto_factory),
-=======
         self.c_encryption_config.reset(new CDatasetEncryptionConfiguration())
         self.c_encryption_config.get().Setup(pyarrow_unwrap_cryptofactory(crypto_factory),
->>>>>>> 650c82c7
                                   pyarrow_unwrap_kmsconnectionconfig(
                                       kms_connection_config),
                                   pyarrow_unwrap_encryptionconfig(encryption_config))
@@ -90,19 +85,11 @@
     @staticmethod
     cdef wrap(shared_ptr[CDatasetEncryptionConfiguration] c_config):
         cdef DatasetEncryptionConfiguration python_config = DatasetEncryptionConfiguration.__new__(DatasetEncryptionConfiguration)
-<<<<<<< HEAD
-        python_config.c_config = c_config
-        return python_config
-
-    cdef shared_ptr[CDatasetEncryptionConfiguration] unwrap(self):
-        return self.c_config
-=======
         python_config.c_encryption_config = c_config
         return python_config
 
     cdef shared_ptr[CDatasetEncryptionConfiguration] unwrap(self):
         return self.c_encryption_config
->>>>>>> 650c82c7
 
 cdef class DatasetDecryptionConfiguration(_Weakrefable):
     cdef:
