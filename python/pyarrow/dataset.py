--- conflicted
+++ resolved
@@ -83,13 +83,8 @@
 
 try:
     from pyarrow._dataset_parquet import (  # noqa
-<<<<<<< HEAD
-        DatasetEncryptionConfiguration,
-        DatasetDecryptionConfiguration,
-=======
         DatasetDecryptionConfiguration,
         DatasetEncryptionConfiguration,
->>>>>>> 9661dacc
         ParquetDatasetFactory,
         ParquetFactoryOptions,
         ParquetFileFormat,
